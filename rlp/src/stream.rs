// Copyright 2015-2017 Parity Technologies
//
// Licensed under the Apache License, Version 2.0 <LICENSE-APACHE or
// http://www.apache.org/licenses/LICENSE-2.0> or the MIT license
// <LICENSE-MIT or http://opensource.org/licenses/MIT>, at your
// option. This file may not be copied, modified, or distributed
// except according to those terms.

use std::borrow::Borrow;
use byteorder::{ByteOrder, BigEndian};
use traits::Encodable;

#[derive(Debug, Copy, Clone)]
struct ListInfo {
	position: usize,
	current: usize,
	max: Option<usize>,
}

impl ListInfo {
	fn new(position: usize, max: Option<usize>) -> ListInfo {
		ListInfo {
			position: position,
			current: 0,
			max: max,
		}
	}
}

/// Appendable rlp encoder.
pub struct RlpStream {
	unfinished_lists: Vec<ListInfo>,
	buffer: Vec<u8>,
	finished_list: bool,
}

impl Default for RlpStream {
	fn default() -> Self {
		RlpStream::new()
	}
}

impl RlpStream {
	/// Initializes instance of empty `Stream`.
	pub fn new() -> Self {
		RlpStream {
			unfinished_lists: Vec::with_capacity(16),
			buffer: Vec::with_capacity(1024),
			finished_list: false,
		}
	}

	/// Initializes the `Stream` as a list.
	pub fn new_list(len: usize) -> Self {
		let mut stream = RlpStream::new();
		stream.begin_list(len);
		stream
	}

	/// Apends null to the end of stream, chainable.
	///
	/// ```rust
	/// extern crate rlp;
	/// use rlp::*;
	///
	/// fn main () {
	/// 	let mut stream = RlpStream::new_list(2);
	/// 	stream.append_empty_data().append_empty_data();
	/// 	let out = stream.out();
	/// 	assert_eq!(out, vec![0xc2, 0x80, 0x80]);
	/// }
	/// ```
	pub fn append_empty_data(&mut self) -> &mut Self {
		// self push raw item
		self.buffer.push(0x80);

		// try to finish and prepend the length
		self.note_appended(1);

		// return chainable self
		self
	}

	/// Drain the object and return the underlying ElasticArray. Panics if it is not finished.
	pub fn drain(self) -> Vec<u8> {
		self.out()
	}

	/// Appends raw (pre-serialised) RLP data. Use with caution. Chainable.
	pub fn append_raw<'a>(&'a mut self, bytes: &[u8], item_count: usize) -> &'a mut Self {
		// push raw items
		self.buffer.extend_from_slice(bytes);

		// try to finish and prepend the length
		self.note_appended(item_count);

		// return chainable self
		self
	}

	/// Appends value to the end of stream, chainable.
	///
	/// ```rust
	/// extern crate rlp;
	/// use rlp::*;
	///
	/// fn main () {
	/// 	let mut stream = RlpStream::new_list(2);
	/// 	stream.append(&"cat").append(&"dog");
	/// 	let out = stream.out();
	/// 	assert_eq!(out, vec![0xc8, 0x83, b'c', b'a', b't', 0x83, b'd', b'o', b'g']);
	/// }
	/// ```
	pub fn append<'a, E>(&'a mut self, value: &E) -> &'a mut Self where E: Encodable {
		self.finished_list = false;
		value.rlp_append(self);
		if !self.finished_list {
			self.note_appended(1);
		}
		self
	}

	/// Appends iterator to the end of stream, chainable.
	///
	/// ```rust
	/// extern crate rlp;
	/// use rlp::*;
	///
	/// fn main () {
	/// 	let mut stream = RlpStream::new_list(2);
	/// 	stream.append(&"cat").append_iter("dog".as_bytes().iter().cloned());
	/// 	let out = stream.out();
	/// 	assert_eq!(out, vec![0xc8, 0x83, b'c', b'a', b't', 0x83, b'd', b'o', b'g']);
	/// }
	/// ```
	pub fn append_iter<'a, I>(&'a mut self, value: I) -> &'a mut Self
	where I: IntoIterator<Item = u8>,
	{
		self.finished_list = false;
		self.encoder().encode_iter(value);
		if !self.finished_list {
			self.note_appended(1);
		}
		self
	}

	/// Appends list of values to the end of stream, chainable.
	pub fn append_list<'a, E, K>(&'a mut self, values: &[K]) -> &'a mut Self where E: Encodable, K: Borrow<E> {
		self.begin_list(values.len());
		for value in values {
			self.append(value.borrow());
		}
		self
	}

	/// Appends value to the end of stream, but do not count it as an appended item.
	/// It's useful for wrapper types
	pub fn append_internal<'a, E>(&'a mut self, value: &E) -> &'a mut Self where E: Encodable {
		value.rlp_append(self);
		self
	}

	/// Declare appending the list of given size, chainable.
	///
	/// ```rust
	/// extern crate rlp;
	/// use rlp::*;
	///
	/// fn main () {
	/// 	let mut stream = RlpStream::new_list(2);
	/// 	stream.begin_list(2).append(&"cat").append(&"dog");
	/// 	stream.append(&"");
	/// 	let out = stream.out();
	/// 	assert_eq!(out, vec![0xca, 0xc8, 0x83, b'c', b'a', b't', 0x83, b'd', b'o', b'g', 0x80]);
	/// }
	/// ```
	pub fn begin_list(&mut self, len: usize) -> &mut RlpStream {
		self.finished_list = false;
		match len {
			0 => {
				// we may finish, if the appended list len is equal 0
				self.buffer.push(0xc0u8);
				self.note_appended(1);
				self.finished_list = true;
			},
			_ => {
				// payload is longer than 1 byte only for lists > 55 bytes
				// by pushing always this 1 byte we may avoid unnecessary shift of data
				self.buffer.push(0);

				let position = self.buffer.len();
				self.unfinished_lists.push(ListInfo::new(position, Some(len)));
			},
		}

		// return chainable self
		self
	}

	/// Declare appending the list of unknown size, chainable.
	pub fn begin_unbounded_list(&mut self) -> &mut RlpStream {
		self.finished_list = false;
		// payload is longer than 1 byte only for lists > 55 bytes
		// by pushing always this 1 byte we may avoid unnecessary shift of data
		self.buffer.push(0);
		let position = self.buffer.len();
		self.unfinished_lists.push(ListInfo::new(position, None));
		// return chainable self
		self
	}

	/// Appends raw (pre-serialised) RLP data. Checks for size oveflow.
	pub fn append_raw_checked<'a>(&'a mut self, bytes: &[u8], item_count: usize, max_size: usize) -> bool {
		if self.estimate_size(bytes.len()) > max_size {
			return false;
		}
		self.append_raw(bytes, item_count);
		true
	}

	/// Calculate total RLP size for appended payload.
	pub fn estimate_size<'a>(&'a self, add: usize) -> usize {
		let total_size = self.buffer.len() + add;
		let mut base_size = total_size;
		for list in &self.unfinished_lists[..] {
			let len = total_size - list.position;
			if len > 55 {
				let leading_empty_bytes = (len as u64).leading_zeros() as usize / 8;
				let size_bytes = 8 - leading_empty_bytes;
				base_size += size_bytes;
			}
		}
		base_size
	}

	/// Returns current RLP size in bytes for the data pushed into the list.
	pub fn len<'a>(&'a self) -> usize {
		self.estimate_size(0)
	}

	/// Clear the output stream so far.
	///
	/// ```rust
	/// extern crate rlp;
	/// use rlp::*;
	///
	/// fn main () {
	/// 	let mut stream = RlpStream::new_list(3);
	/// 	stream.append(&"cat");
	/// 	stream.clear();
	/// 	stream.append(&"dog");
	/// 	let out = stream.out();
	/// 	assert_eq!(out, vec![0x83, b'd', b'o', b'g']);
	/// }
	pub fn clear(&mut self) {
		// clear bytes
		self.buffer.clear();

		// clear lists
		self.unfinished_lists.clear();
	}

	/// Returns true if stream doesnt expect any more items.
	///
	/// ```rust
	/// extern crate rlp;
	/// use rlp::*;
	///
	/// fn main () {
	/// 	let mut stream = RlpStream::new_list(2);
	/// 	stream.append(&"cat");
	/// 	assert_eq!(stream.is_finished(), false);
	/// 	stream.append(&"dog");
	/// 	assert_eq!(stream.is_finished(), true);
	/// 	let out = stream.out();
	/// 	assert_eq!(out, vec![0xc8, 0x83, b'c', b'a', b't', 0x83, b'd', b'o', b'g']);
	/// }
	pub fn is_finished(&self) -> bool {
		self.unfinished_lists.len() == 0
	}

	/// Get raw encoded bytes
	pub fn as_raw(&self) -> &[u8] {
		&self.buffer
	}

	/// Streams out encoded bytes.
	///
	/// panic! if stream is not finished.
	pub fn out(self) -> Vec<u8> {
		match self.is_finished() {
<<<<<<< HEAD
			true => self.buffer.into_vec(),
=======
			true => self.buffer,
>>>>>>> 38c8e8ec
			false => panic!()
		}
	}

	/// Try to finish lists
	fn note_appended(&mut self, inserted_items: usize) -> () {
		if self.unfinished_lists.len() == 0 {
			return;
		}

		let back = self.unfinished_lists.len() - 1;
		let should_finish = match self.unfinished_lists.get_mut(back) {
			None => false,
			Some(ref mut x) => {
				x.current += inserted_items;
				match x.max {
					Some(ref max) if x.current > *max => panic!("You cannot append more items then you expect!"),
					Some(ref max) => x.current == *max,
					_ => false,
				}
			}
		};

		if should_finish {
			let x = self.unfinished_lists.pop().unwrap();
			let len = self.buffer.len() - x.position;
			self.encoder().insert_list_payload(len, x.position);
			self.note_appended(1);
		}
		self.finished_list = should_finish;
	}

	pub fn encoder(&mut self) -> BasicEncoder {
		BasicEncoder::new(self)
	}

	/// Finalize current ubnbound list. Panics if no unbounded list has been opened.
	pub fn complete_unbounded_list(&mut self) {
		let list = self.unfinished_lists.pop().expect("No open list.");
		if list.max.is_some() {
			panic!("List type mismatch.");
		}
		let len = self.buffer.len() - list.position;
		self.encoder().insert_list_payload(len, list.position);
		self.note_appended(1);
	}
}

pub struct BasicEncoder<'a> {
	buffer: &'a mut Vec<u8>,
}

impl<'a> BasicEncoder<'a> {
	fn new(stream: &'a mut RlpStream) -> Self {
		BasicEncoder {
			buffer: &mut stream.buffer
		}
	}

	fn insert_size(&mut self, size: usize, position: usize) -> u8 {
		let size = size as u32;
		let leading_empty_bytes = size.leading_zeros() as usize / 8;
		let size_bytes = 4 - leading_empty_bytes as u8;
		let mut buffer = [0u8; 4];
		BigEndian::write_u32(&mut buffer, size);
		assert!(position <= self.buffer.len());

		self.buffer.extend_from_slice(&buffer[leading_empty_bytes..]);
		self.buffer[position..].rotate_right(size_bytes as usize);
		size_bytes as u8
	}

	/// Inserts list prefix at given position
	fn insert_list_payload(&mut self, len: usize, pos: usize) {
		// 1 byte was already reserved for payload earlier
		match len {
			0...55 => {
				self.buffer[pos - 1] = 0xc0u8 + len as u8;
			},
			_ => {
				let inserted_bytes = self.insert_size(len, pos);
				self.buffer[pos - 1] = 0xf7u8 + inserted_bytes;
			}
		};
	}

	pub fn encode_value(&mut self, value: &[u8]) {
		self.encode_iter(value.iter().cloned());
	}

	/// Pushes encoded value to the end of buffer
	pub fn encode_iter<I>(&mut self, value: I)
	where I: IntoIterator<Item=u8>,
	{
		let mut value = value.into_iter();
		let len = match value.size_hint() {
			(lower, Some(upper)) if lower == upper => lower,
			_ => {
				let value = value.collect::<Vec<_>>();
				return self.encode_iter(value);
			}
		};
		match len {
			// just 0
			0 => self.buffer.push(0x80u8),
			len @ 1 ... 55 => {
				let first = value.next().expect("iterator length is higher than 1");
				if len == 1 && first < 0x80 {
					// byte is its own encoding if < 0x80
					self.buffer.push(first);
				} else {
					// (prefix + length), followed by the string
					self.buffer.push(0x80u8 + len as u8);
					self.buffer.push(first);
					self.buffer.extend(value);
				}
			}
			// (prefix + length of length), followed by the length, followd by the string
			len => {
				self.buffer.push(0);
				let position = self.buffer.len();
				let inserted_bytes = self.insert_size(len, position);
				self.buffer[position - 1] = 0xb7 + inserted_bytes;
				self.buffer.extend(value);
			}
		}
	}
}<|MERGE_RESOLUTION|>--- conflicted
+++ resolved
@@ -289,11 +289,7 @@
 	/// panic! if stream is not finished.
 	pub fn out(self) -> Vec<u8> {
 		match self.is_finished() {
-<<<<<<< HEAD
-			true => self.buffer.into_vec(),
-=======
 			true => self.buffer,
->>>>>>> 38c8e8ec
 			false => panic!()
 		}
 	}
@@ -380,6 +376,7 @@
 		};
 	}
 
+	/// Pushes encoded value to the end of buffer
 	pub fn encode_value(&mut self, value: &[u8]) {
 		self.encode_iter(value.iter().cloned());
 	}
