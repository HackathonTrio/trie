--- conflicted
+++ resolved
@@ -1,38 +1,22 @@
 [package]
 name = "reference-trie"
-<<<<<<< HEAD
-version = "0.11.1"
-=======
-version = "0.12.0"
->>>>>>> 0d914acf
+version = "0.12.2"
 authors = ["Parity Technologies <admin@parity.io>"]
 description = "Simple reference trie format"
 repository = "https://github.com/paritytech/trie/"
 license = "Apache-2.0"
 
 [dependencies]
-<<<<<<< HEAD
-hash-db = { path = "../../hash-db" , version = "0.11.1"}
-hash256-std-hasher = { path = "../../hash256-std-hasher", version = "0.11.1" }
-keccak-hasher = { path = "../keccak-hasher", version = "0.11.1" }
-trie-db = { path = "../../trie-db", default-features = false, version = "0.11.1"}
-trie-root = { path = "../../trie-root", default-features = false, version = "0.11.1" }
-=======
-hash-db = { path = "../../hash-db" , version = "0.12.0"}
-hash256-std-hasher = { path = "../../hash256-std-hasher", version = "0.12.0" }
-keccak-hasher = { path = "../keccak-hasher", version = "0.12.0" }
-trie-db = { path = "../../trie-db", version = "0.12.0"}
-trie-root = { path = "../../trie-root", version = "0.12.0" }
->>>>>>> 0d914acf
+hash-db = { path = "../../hash-db" , version = "0.12.2"}
+hash256-std-hasher = { path = "../../hash256-std-hasher", version = "0.12.2" }
+keccak-hasher = { path = "../keccak-hasher", version = "0.12.2" }
+trie-db = { path = "../../trie-db", default-features = false, version = "0.12.2"}
+trie-root = { path = "../../trie-root", default-features = false, version = "0.12.2" }
 parity-codec = "3.0"
 parity-codec-derive = "3.0"
 
 [dev-dependencies]
-<<<<<<< HEAD
-trie-bench = { path = "../trie-bench", version = "0.11.1" }
-=======
-trie-bench = { path = "../trie-bench", version = "0.12.0" }
->>>>>>> 0d914acf
+trie-bench = { path = "../trie-bench", version = "0.12.2" }
 criterion = "0.2.8"
 
 [[bench]]
