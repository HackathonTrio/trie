// Copyright 2017, 2018 Parity Technologies
//
// Licensed under the Apache License, Version 2.0 (the "License");
// you may not use this file except in compliance with the License.
// You may obtain a copy of the License at
//
//     http://www.apache.org/licenses/LICENSE-2.0
//
// Unless required by applicable law or agreed to in writing, software
// distributed under the License is distributed on an "AS IS" BASIS,
// WITHOUT WARRANTIES OR CONDITIONS OF ANY KIND, either express or implied.
// See the License for the specific language governing permissions and
// limitations under the License.

//! Database of byte-slices keyed to their hash.
#![cfg_attr(not(feature = "std"), no_std)]
#![cfg_attr(not(feature = "std"), feature(core_intrinsics))]

#[cfg(not(feature = "std"))]
extern crate hashbrown;

#[cfg(feature = "std")]
use std::fmt::Debug;
#[cfg(feature = "std")]
use std::collections::HashMap;
#[cfg(feature = "std")]
use std::hash;
#[cfg(feature = "std")]
pub trait DebugIfStd: Debug {}
#[cfg(feature = "std")]
impl<T: Debug> DebugIfStd for T {}

#[cfg(not(feature = "std"))]
use core::hash;
#[cfg(not(feature = "std"))]
use hashbrown::HashMap;
#[cfg(not(feature = "std"))]
pub trait DebugIfStd {}
#[cfg(not(feature = "std"))]
impl<T> DebugIfStd for T {}

/// Trait describing an object that can hash a slice of bytes. Used to abstract
/// other types over the hashing algorithm. Defines a single `hash` method and an
/// `Out` associated type with the necessary bounds.
pub trait Hasher: Sync + Send {
	/// The output type of the `Hasher`
	type Out: AsRef<[u8]> + AsMut<[u8]> + Default + DebugIfStd + PartialEq + Eq + hash::Hash + Send + Sync + Clone + Copy;
	/// What to use to build `HashMap`s with this `Hasher`
	type StdHasher: Sync + Send + Default + hash::Hasher;
	/// The length in bytes of the `Hasher` output
	const LENGTH: usize;

	/// Compute the hash of the provided slice of bytes returning the `Out` type of the `Hasher`
	fn hash(x: &[u8]) -> Self::Out;
}

/// Trait modelling a plain datastore whose key is a fixed type.
/// The caller should ensure that a key only corresponds to
/// one value.
#[cfg(feature = "std")]
pub trait PlainDB<K, V>: Send + Sync + AsPlainDB<K, V> {
	/// Look up a given hash into the bytes that hash to it, returning None if the
	/// hash is not known.
	fn get(&self, key: &K) -> Option<V>;

	/// Check for the existance of a hash-key.
	fn contains(&self, key: &K) -> bool;

	/// Insert a datum item into the DB. Insertions are counted and the equivalent
	/// number of `remove()`s must be performed before the data is considered dead.
	/// The caller should ensure that a key only corresponds to one value.
	fn emplace(&mut self, key: K, value: V);

	/// Remove a datum previously inserted. Insertions can be "owed" such that the
	/// same number of `insert()`s may happen without the data being eventually
	/// being inserted into the DB. It can be "owed" more than once.
	/// The caller should ensure that a key only corresponds to one value.
	fn remove(&mut self, key: &K);
}

/// Trait for immutable reference of PlainDB.
#[cfg(feature = "std")]
pub trait PlainDBRef<K, V> {
	/// Look up a given hash into the bytes that hash to it, returning None if the
	/// hash is not known.
	fn get(&self, key: &K) -> Option<V>;

	/// Check for the existance of a hash-key.
	fn contains(&self, key: &K) -> bool;
}

#[cfg(feature = "std")]
impl<'a, K, V> PlainDBRef<K, V> for &'a PlainDB<K, V> {
	fn get(&self, key: &K) -> Option<V> { PlainDB::get(*self, key) }
	fn contains(&self, key: &K) -> bool { PlainDB::contains(*self, key) }
}

#[cfg(feature = "std")]
impl<'a, K, V> PlainDBRef<K, V> for &'a mut PlainDB<K, V> {
	fn get(&self, key: &K) -> Option<V> { PlainDB::get(*self, key) }
	fn contains(&self, key: &K) -> bool { PlainDB::contains(*self, key) }
}

/// Trait modelling datastore keyed by a hash defined by the `Hasher`.
pub trait HashDB<H: Hasher, T>: Send + Sync + AsHashDB<H, T> {
	/// Look up a given hash into the bytes that hash to it, returning None if the
	/// hash is not known.
	fn get(&self, key: &H::Out) -> Option<T>;

	/// Check for the existance of a hash-key.
	fn contains(&self, key: &H::Out) -> bool;

	/// Insert a datum item into the DB and return the datum's hash for a later lookup. Insertions
	/// are counted and the equivalent number of `remove()`s must be performed before the data
	/// is considered dead.
	fn insert(&mut self, value: &[u8]) -> H::Out;

	/// Like `insert()`, except you provide the key and the data is all moved.
	fn emplace(&mut self, key: H::Out, value: T);

	/// Remove a datum previously inserted. Insertions can be "owed" such that the same number of `insert()`s may
	/// happen without the data being eventually being inserted into the DB. It can be "owed" more than once.
	fn remove(&mut self, key: &H::Out);
}

<<<<<<< HEAD
/// Upcast trait.
=======
/// Trait for immutable reference of HashDB.
#[cfg(feature = "std")]
pub trait HashDBRef<H: Hasher, T> {
	/// Look up a given hash into the bytes that hash to it, returning None if the
	/// hash is not known.
	fn get(&self, key: &H::Out) -> Option<T>;

	/// Check for the existance of a hash-key.
	fn contains(&self, key: &H::Out) -> bool;
}

#[cfg(feature = "std")]
impl<'a, H: Hasher, T> HashDBRef<H, T> for &'a HashDB<H, T> {
	fn get(&self, key: &H::Out) -> Option<T> { HashDB::get(*self, key) }
	fn contains(&self, key: &H::Out) -> bool { HashDB::contains(*self, key) }
}

#[cfg(feature = "std")]
impl<'a, H: Hasher, T> HashDBRef<H, T> for &'a mut HashDB<H, T> {
	fn get(&self, key: &H::Out) -> Option<T> { HashDB::get(*self, key) }
	fn contains(&self, key: &H::Out) -> bool { HashDB::contains(*self, key) }
}

/// Upcast trait for HashDB.
#[cfg(feature = "std")]
>>>>>>> 909b9211
pub trait AsHashDB<H: Hasher, T> {
	/// Perform upcast to HashDB for anything that derives from HashDB.
	fn as_hash_db(&self) -> &HashDB<H, T>;
	/// Perform mutable upcast to HashDB for anything that derives from HashDB.
	fn as_hash_db_mut<'a>(&'a mut self) -> &'a mut (HashDB<H, T> + 'a);
}

/// Upcast trait for PlainDB.
#[cfg(feature = "std")]
pub trait AsPlainDB<K, V> {
	/// Perform upcast to PlainDB for anything that derives from PlainDB.
	fn as_plain_db(&self) -> &PlainDB<K, V>;
	/// Perform mutable upcast to PlainDB for anything that derives from PlainDB.
	fn as_plain_db_mut<'a>(&'a mut self) -> &'a mut (PlainDB<K, V> + 'a);
}

// NOTE: There used to be a `impl<T> AsHashDB for T` but that does not work with generics. See https://stackoverflow.com/questions/48432842/implementing-a-trait-for-reference-and-non-reference-types-causes-conflicting-im
// This means we need concrete impls of AsHashDB in several places, which somewhat defeats the point of the trait.
impl<'a, H: Hasher, T> AsHashDB<H, T> for &'a mut HashDB<H, T> {
	fn as_hash_db(&self) -> &HashDB<H, T> { &**self }
	fn as_hash_db_mut<'b>(&'b mut self) -> &'b mut (HashDB<H, T> + 'b) { &mut **self }
<<<<<<< HEAD
=======
}

#[cfg(feature = "std")]
impl<'a, K, V> AsPlainDB<K, V> for &'a mut PlainDB<K, V> {
	fn as_plain_db(&self) -> &PlainDB<K, V> { &**self }
	fn as_plain_db_mut<'b>(&'b mut self) -> &'b mut (PlainDB<K, V> + 'b) { &mut **self }
>>>>>>> 909b9211
}<|MERGE_RESOLUTION|>--- conflicted
+++ resolved
@@ -16,13 +16,8 @@
 #![cfg_attr(not(feature = "std"), no_std)]
 #![cfg_attr(not(feature = "std"), feature(core_intrinsics))]
 
-#[cfg(not(feature = "std"))]
-extern crate hashbrown;
-
 #[cfg(feature = "std")]
 use std::fmt::Debug;
-#[cfg(feature = "std")]
-use std::collections::HashMap;
 #[cfg(feature = "std")]
 use std::hash;
 #[cfg(feature = "std")]
@@ -32,8 +27,6 @@
 
 #[cfg(not(feature = "std"))]
 use core::hash;
-#[cfg(not(feature = "std"))]
-use hashbrown::HashMap;
 #[cfg(not(feature = "std"))]
 pub trait DebugIfStd {}
 #[cfg(not(feature = "std"))]
@@ -123,9 +116,6 @@
 	fn remove(&mut self, key: &H::Out);
 }
 
-<<<<<<< HEAD
-/// Upcast trait.
-=======
 /// Trait for immutable reference of HashDB.
 #[cfg(feature = "std")]
 pub trait HashDBRef<H: Hasher, T> {
@@ -151,7 +141,6 @@
 
 /// Upcast trait for HashDB.
 #[cfg(feature = "std")]
->>>>>>> 909b9211
 pub trait AsHashDB<H: Hasher, T> {
 	/// Perform upcast to HashDB for anything that derives from HashDB.
 	fn as_hash_db(&self) -> &HashDB<H, T>;
@@ -173,13 +162,10 @@
 impl<'a, H: Hasher, T> AsHashDB<H, T> for &'a mut HashDB<H, T> {
 	fn as_hash_db(&self) -> &HashDB<H, T> { &**self }
 	fn as_hash_db_mut<'b>(&'b mut self) -> &'b mut (HashDB<H, T> + 'b) { &mut **self }
-<<<<<<< HEAD
-=======
 }
 
 #[cfg(feature = "std")]
 impl<'a, K, V> AsPlainDB<K, V> for &'a mut PlainDB<K, V> {
 	fn as_plain_db(&self) -> &PlainDB<K, V> { &**self }
 	fn as_plain_db_mut<'b>(&'b mut self) -> &'b mut (PlainDB<K, V> + 'b) { &mut **self }
->>>>>>> 909b9211
 }