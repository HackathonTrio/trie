--- conflicted
+++ resolved
@@ -14,40 +14,6 @@
 
 use hash_db::{HashDB, Hasher};
 use hex_literal::hex;
-<<<<<<< HEAD
-use keccak_hasher::KeccakHasher;
-use reference_trie::{
-	RefTrieDBBuilder, RefTrieDBMutBuilder, RefTrieDBMutNoExtBuilder, RefTrieDBNoExtBuilder,
-};
-use trie_db::{
-	node::Node, DBValue, NibbleSlice, NibbleVec, TrieDBNodeIterator, TrieError, TrieIterator,
-	TrieMut,
-};
-
-type MemoryDB = memory_db::MemoryDB<KeccakHasher, memory_db::PrefixedKey<KeccakHasher>, DBValue>;
-
-fn build_trie_db_with_extension(
-	pairs: &[(Vec<u8>, Vec<u8>)],
-) -> (MemoryDB, <KeccakHasher as Hasher>::Out) {
-	let mut memdb = MemoryDB::default();
-	let mut root = Default::default();
-	{
-		let mut t = RefTrieDBMutBuilder::new(&mut memdb, &mut root).build();
-		for (x, y) in pairs.iter() {
-			t.insert(x, y).unwrap();
-		}
-	}
-	(memdb, root)
-}
-
-fn build_trie_db_without_extension(
-	pairs: &[(Vec<u8>, Vec<u8>)],
-) -> (MemoryDB, <KeccakHasher as Hasher>::Out) {
-	let mut memdb = MemoryDB::default();
-	let mut root = Default::default();
-	{
-		let mut t = RefTrieDBMutNoExtBuilder::new(&mut memdb, &mut root).build();
-=======
 use reference_trie::test_layouts;
 use trie_db::{
 	node::{Node, Value},
@@ -67,8 +33,7 @@
 	let mut memdb = MemoryDB::<T>::default();
 	let mut root = Default::default();
 	{
-		let mut t = trie_db::TrieDBMut::<T>::new(&mut memdb, &mut root);
->>>>>>> 2e02b093
+		let mut t = trie_db::TrieDBMutBuilder::<T>::new(&mut memdb, &mut root).build();
 		for (x, y) in pairs.iter() {
 			t.insert(x, y).unwrap();
 		}
@@ -94,300 +59,162 @@
 		(hex!("02").to_vec(), vec![1; 32]),
 	];
 
-<<<<<<< HEAD
-	let (memdb, root) = build_trie_db_with_extension(&pairs);
-	let trie = RefTrieDBBuilder::new_unchecked(&memdb, &root).build();
+	let (memdb, root) = build_trie_db::<T>(&pairs);
+	let trie = TrieDBBuilder::<T>::new(&memdb, &root).unwrap().build();
+	let mut iter = TrieDBNodeIterator::new(&trie).unwrap();
+
+	if T::USE_EXTENSION {
+		match iter.next() {
+			Some(Ok((prefix, Some(_), node))) => {
+				assert_eq!(prefix, nibble_vec(hex!(""), 0));
+				match node.node() {
+					Node::Extension(partial, _) =>
+						assert_eq!(partial, NibbleSlice::new_offset(&hex!("00")[..], 1)),
+					_ => panic!("unexpected node"),
+				}
+			},
+			_ => panic!("unexpected item"),
+		}
+
+		match iter.next() {
+			Some(Ok((prefix, Some(_), node))) => {
+				assert_eq!(prefix, nibble_vec(hex!("00"), 1));
+				match node.node() {
+					Node::Branch(_, _) => {},
+					_ => panic!("unexpected node"),
+				}
+			},
+			_ => panic!("unexpected item"),
+		}
+
+		match iter.next() {
+			Some(Ok((prefix, None, node))) => {
+				assert_eq!(prefix, nibble_vec(hex!("01"), 2));
+				match node.node() {
+					Node::Branch(_, _) => {},
+					_ => panic!("unexpected node"),
+				}
+			},
+			_ => panic!("unexpected item"),
+		}
+
+		match iter.next() {
+			Some(Ok((prefix, None, node))) => {
+				assert_eq!(prefix, nibble_vec(hex!("0120"), 3));
+				match node.node() {
+					Node::Leaf(partial, _) =>
+						assert_eq!(partial, NibbleSlice::new_offset(&hex!("03")[..], 1)),
+					_ => panic!("unexpected node"),
+				}
+			},
+			_ => panic!("unexpected item"),
+		}
+
+		match iter.next() {
+			Some(Ok((prefix, Some(_), node))) => {
+				assert_eq!(prefix, nibble_vec(hex!("02"), 2));
+				match node.node() {
+					Node::Leaf(partial, _) => assert_eq!(partial, NibbleSlice::new(&hex!("")[..])),
+					_ => panic!("unexpected node"),
+				}
+			},
+			_ => panic!("unexpected item"),
+		}
+
+		assert!(iter.next().is_none());
+	} else {
+		let can_expand =
+			T::MAX_INLINE_VALUE.unwrap_or(T::Hash::LENGTH as u32) < T::Hash::LENGTH as u32;
+		match iter.next() {
+			Some(Ok((prefix, Some(_), node))) => {
+				assert_eq!(prefix, nibble_vec(hex!(""), 0));
+				match node.node() {
+					Node::NibbledBranch(partial, _, _) =>
+						assert_eq!(partial, NibbleSlice::new_offset(&hex!("00")[..], 1)),
+					_ => panic!("unexpected node"),
+				}
+			},
+			_ => panic!("unexpected item"),
+		}
+
+		match iter.next() {
+			Some(Ok((prefix, hash, node))) => {
+				if !can_expand {
+					assert!(hash.is_none());
+				}
+				assert_eq!(prefix, nibble_vec(hex!("01"), 2));
+				match node.node() {
+					Node::NibbledBranch(partial, _, _) =>
+						assert_eq!(partial, NibbleSlice::new(&hex!("")[..])),
+					_ => panic!("unexpected node"),
+				}
+			},
+			_ => panic!("unexpected item"),
+		}
+
+		match iter.next() {
+			Some(Ok((prefix, hash, node))) => {
+				if !can_expand {
+					assert!(hash.is_none());
+				}
+				assert_eq!(prefix, nibble_vec(hex!("0120"), 3));
+				match node.node() {
+					Node::Leaf(partial, _) =>
+						assert_eq!(partial, NibbleSlice::new_offset(&hex!("03")[..], 1)),
+					_ => panic!("unexpected node"),
+				}
+			},
+
+			_ => panic!("unexpected item"),
+		}
+
+		match iter.next() {
+			Some(Ok((prefix, Some(_), node))) => {
+				assert_eq!(prefix, nibble_vec(hex!("02"), 2));
+				match node.node() {
+					Node::Leaf(partial, _) => assert_eq!(partial, NibbleSlice::new(&hex!("")[..])),
+					_ => panic!("unexpected node"),
+				}
+			},
+			_ => panic!("unexpected item"),
+		}
+
+		assert!(iter.next().is_none());
+	}
+}
+
+test_layouts!(iterator_over_empty_works, iterator_over_empty_works_internal);
+fn iterator_over_empty_works_internal<T: TrieLayout>() {
+	let (memdb, root) = build_trie_db::<T>(&[]);
+	let trie = TrieDB::<T>::new(&memdb, &root).unwrap();
 	let mut iter = TrieDBNodeIterator::new(&trie).unwrap();
 
 	match iter.next() {
 		Some(Ok((prefix, Some(_), node))) => {
 			assert_eq!(prefix, nibble_vec(hex!(""), 0));
 			match node.node() {
-				Node::Extension(partial, _) => {
-					assert_eq!(partial, NibbleSlice::new_offset(&hex!("00")[..], 1))
-				},
+				Node::Empty => {},
 				_ => panic!("unexpected node"),
 			}
 		},
 		_ => panic!("unexpected item"),
 	}
 
-	match iter.next() {
-		Some(Ok((prefix, Some(_), node))) => {
-			assert_eq!(prefix, nibble_vec(hex!("00"), 1));
-			match node.node() {
-				Node::Branch(_, _) => {},
-				_ => panic!("unexpected node"),
-			}
-		},
-		_ => panic!("unexpected item"),
-	}
-
-	match iter.next() {
-		Some(Ok((prefix, None, node))) => {
-			assert_eq!(prefix, nibble_vec(hex!("01"), 2));
-			match node.node() {
-				Node::Branch(_, _) => {},
-				_ => panic!("unexpected node"),
-			}
-		},
-		_ => panic!("unexpected item"),
-	}
-
-	match iter.next() {
-		Some(Ok((prefix, None, node))) => {
-			assert_eq!(prefix, nibble_vec(hex!("0120"), 3));
-			match node.node() {
-				Node::Leaf(partial, _) => {
-					assert_eq!(partial, NibbleSlice::new_offset(&hex!("03")[..], 1))
-				},
-				_ => panic!("unexpected node"),
-			}
-		},
-		_ => panic!("unexpected item"),
-	}
-
-	match iter.next() {
-		Some(Ok((prefix, Some(_), node))) => {
-			assert_eq!(prefix, nibble_vec(hex!("02"), 2));
-			match node.node() {
-				Node::Leaf(partial, _) => assert_eq!(partial, NibbleSlice::new(&hex!("")[..])),
-				_ => panic!("unexpected node"),
-			}
-		},
-		_ => panic!("unexpected item"),
-	}
-
-	assert!(iter.next().is_none());
-}
-
-#[test]
-fn iterator_works_without_extension() {
+	assert!(iter.next().is_none());
+}
+
+test_layouts!(seek_works, seek_works_internal);
+fn seek_works_internal<T: TrieLayout>() {
 	let pairs = vec![
 		(hex!("01").to_vec(), b"aaaa".to_vec()),
 		(hex!("0123").to_vec(), b"bbbb".to_vec()),
 		(hex!("02").to_vec(), vec![1; 32]),
 	];
 
-	let (memdb, root) = build_trie_db_without_extension(&pairs);
-	let trie = RefTrieDBNoExtBuilder::new_unchecked(&memdb, &root).build();
-	let mut iter = TrieDBNodeIterator::new(&trie).unwrap();
-
-	match iter.next() {
-		Some(Ok((prefix, Some(_), node))) => {
-			assert_eq!(prefix, nibble_vec(hex!(""), 0));
-			match node.node() {
-				Node::NibbledBranch(partial, _, _) => {
-					assert_eq!(partial, NibbleSlice::new_offset(&hex!("00")[..], 1))
-				},
-				_ => panic!("unexpected node"),
-			}
-		},
-		_ => panic!("unexpected item"),
-	}
-
-	match iter.next() {
-		Some(Ok((prefix, None, node))) => {
-			assert_eq!(prefix, nibble_vec(hex!("01"), 2));
-			match node.node() {
-				Node::NibbledBranch(partial, _, _) => {
-					assert_eq!(partial, NibbleSlice::new(&hex!("")[..]))
-				},
-				_ => panic!("unexpected node"),
-			}
-		},
-		_ => panic!("unexpected item"),
-	}
-
-	match iter.next() {
-		Some(Ok((prefix, None, node))) => {
-			assert_eq!(prefix, nibble_vec(hex!("0120"), 3));
-			match node.node() {
-				Node::Leaf(partial, _) => {
-					assert_eq!(partial, NibbleSlice::new_offset(&hex!("03")[..], 1))
-				},
-				_ => panic!("unexpected node"),
-			}
-		},
-=======
 	let (memdb, root) = build_trie_db::<T>(&pairs);
 	let trie = TrieDB::<T>::new(&memdb, &root).unwrap();
 	let mut iter = TrieDBNodeIterator::new(&trie).unwrap();
 
-	if T::USE_EXTENSION {
-		match iter.next() {
-			Some(Ok((prefix, Some(_), node))) => {
-				assert_eq!(prefix, nibble_vec(hex!(""), 0));
-				match node.node() {
-					Node::Extension(partial, _) =>
-						assert_eq!(partial, NibbleSlice::new_offset(&hex!("00")[..], 1)),
-					_ => panic!("unexpected node"),
-				}
-			},
-			_ => panic!("unexpected item"),
-		}
-
-		match iter.next() {
-			Some(Ok((prefix, Some(_), node))) => {
-				assert_eq!(prefix, nibble_vec(hex!("00"), 1));
-				match node.node() {
-					Node::Branch(_, _) => {},
-					_ => panic!("unexpected node"),
-				}
-			},
-			_ => panic!("unexpected item"),
-		}
-
-		match iter.next() {
-			Some(Ok((prefix, None, node))) => {
-				assert_eq!(prefix, nibble_vec(hex!("01"), 2));
-				match node.node() {
-					Node::Branch(_, _) => {},
-					_ => panic!("unexpected node"),
-				}
-			},
-			_ => panic!("unexpected item"),
-		}
-
-		match iter.next() {
-			Some(Ok((prefix, None, node))) => {
-				assert_eq!(prefix, nibble_vec(hex!("0120"), 3));
-				match node.node() {
-					Node::Leaf(partial, _) =>
-						assert_eq!(partial, NibbleSlice::new_offset(&hex!("03")[..], 1)),
-					_ => panic!("unexpected node"),
-				}
-			},
-			_ => panic!("unexpected item"),
-		}
-
-		match iter.next() {
-			Some(Ok((prefix, Some(_), node))) => {
-				assert_eq!(prefix, nibble_vec(hex!("02"), 2));
-				match node.node() {
-					Node::Leaf(partial, _) => assert_eq!(partial, NibbleSlice::new(&hex!("")[..])),
-					_ => panic!("unexpected node"),
-				}
-			},
-			_ => panic!("unexpected item"),
-		}
-
-		assert!(iter.next().is_none());
-	} else {
-		let can_expand =
-			T::MAX_INLINE_VALUE.unwrap_or(T::Hash::LENGTH as u32) < T::Hash::LENGTH as u32;
-		match iter.next() {
-			Some(Ok((prefix, Some(_), node))) => {
-				assert_eq!(prefix, nibble_vec(hex!(""), 0));
-				match node.node() {
-					Node::NibbledBranch(partial, _, _) =>
-						assert_eq!(partial, NibbleSlice::new_offset(&hex!("00")[..], 1)),
-					_ => panic!("unexpected node"),
-				}
-			},
-			_ => panic!("unexpected item"),
-		}
-
-		match iter.next() {
-			Some(Ok((prefix, hash, node))) => {
-				if !can_expand {
-					assert!(hash.is_none());
-				}
-				assert_eq!(prefix, nibble_vec(hex!("01"), 2));
-				match node.node() {
-					Node::NibbledBranch(partial, _, _) =>
-						assert_eq!(partial, NibbleSlice::new(&hex!("")[..])),
-					_ => panic!("unexpected node"),
-				}
-			},
-			_ => panic!("unexpected item"),
-		}
-
-		match iter.next() {
-			Some(Ok((prefix, hash, node))) => {
-				if !can_expand {
-					assert!(hash.is_none());
-				}
-				assert_eq!(prefix, nibble_vec(hex!("0120"), 3));
-				match node.node() {
-					Node::Leaf(partial, _) =>
-						assert_eq!(partial, NibbleSlice::new_offset(&hex!("03")[..], 1)),
-					_ => panic!("unexpected node"),
-				}
-			},
->>>>>>> 2e02b093
-
-			_ => panic!("unexpected item"),
-		}
-
-<<<<<<< HEAD
-	match iter.next() {
-		Some(Ok((prefix, Some(_), node))) => {
-			assert_eq!(prefix, nibble_vec(hex!("02"), 2));
-			match node.node() {
-				Node::Leaf(partial, _) => assert_eq!(partial, NibbleSlice::new(&hex!("")[..])),
-				_ => panic!("unexpected node"),
-			}
-		},
-		_ => panic!("unexpected item"),
-	}
-=======
-		match iter.next() {
-			Some(Ok((prefix, Some(_), node))) => {
-				assert_eq!(prefix, nibble_vec(hex!("02"), 2));
-				match node.node() {
-					Node::Leaf(partial, _) => assert_eq!(partial, NibbleSlice::new(&hex!("")[..])),
-					_ => panic!("unexpected node"),
-				}
-			},
-			_ => panic!("unexpected item"),
-		}
->>>>>>> 2e02b093
-
-		assert!(iter.next().is_none());
-	}
-}
-
-<<<<<<< HEAD
-#[test]
-fn iterator_over_empty_works() {
-	let (memdb, root) = build_trie_db_with_extension(&[]);
-	let trie = RefTrieDBBuilder::new_unchecked(&memdb, &root).build();
-=======
-test_layouts!(iterator_over_empty_works, iterator_over_empty_works_internal);
-fn iterator_over_empty_works_internal<T: TrieLayout>() {
-	let (memdb, root) = build_trie_db::<T>(&[]);
-	let trie = TrieDB::<T>::new(&memdb, &root).unwrap();
->>>>>>> 2e02b093
-	let mut iter = TrieDBNodeIterator::new(&trie).unwrap();
-
-	match iter.next() {
-		Some(Ok((prefix, Some(_), node))) => {
-			assert_eq!(prefix, nibble_vec(hex!(""), 0));
-			match node.node() {
-				Node::Empty => {},
-				_ => panic!("unexpected node"),
-			}
-		},
-<<<<<<< HEAD
-		_ => panic!("unexpected item"),
-	}
-
-	assert!(iter.next().is_none());
-}
-
-#[test]
-fn seek_works_with_extension() {
-	let pairs = vec![
-		(hex!("01").to_vec(), b"aaaa".to_vec()),
-		(hex!("0123").to_vec(), b"bbbb".to_vec()),
-		(hex!("02").to_vec(), vec![1; 32]),
-	];
-
-	let (memdb, root) = build_trie_db_with_extension(&pairs);
-	let trie = RefTrieDBBuilder::new_unchecked(&memdb, &root).build();
-	let mut iter = TrieDBNodeIterator::new(&trie).unwrap();
-
 	TrieIterator::seek(&mut iter, &hex!("")[..]).unwrap();
 	match iter.next() {
 		Some(Ok((prefix, _, _))) => assert_eq!(prefix, nibble_vec(hex!(""), 0)),
@@ -416,72 +243,10 @@
 	assert!(iter.next().is_none());
 }
 
-#[test]
-fn seek_works_without_extension() {
-=======
-		_ => panic!("unexpected item"),
-	}
-
-	assert!(iter.next().is_none());
-}
-
-test_layouts!(seek_works, seek_works_internal);
-fn seek_works_internal<T: TrieLayout>() {
->>>>>>> 2e02b093
-	let pairs = vec![
-		(hex!("01").to_vec(), b"aaaa".to_vec()),
-		(hex!("0123").to_vec(), b"bbbb".to_vec()),
-		(hex!("02").to_vec(), vec![1; 32]),
-	];
-
-<<<<<<< HEAD
-	let (memdb, root) = build_trie_db_without_extension(&pairs);
-	let trie = RefTrieDBNoExtBuilder::new_unchecked(&memdb, &root).build();
-=======
-	let (memdb, root) = build_trie_db::<T>(&pairs);
-	let trie = TrieDB::<T>::new(&memdb, &root).unwrap();
->>>>>>> 2e02b093
-	let mut iter = TrieDBNodeIterator::new(&trie).unwrap();
-
-	TrieIterator::seek(&mut iter, &hex!("")[..]).unwrap();
-	match iter.next() {
-		Some(Ok((prefix, _, _))) => assert_eq!(prefix, nibble_vec(hex!(""), 0)),
-		_ => panic!("unexpected item"),
-	}
-
-	TrieIterator::seek(&mut iter, &hex!("00")[..]).unwrap();
-	match iter.next() {
-		Some(Ok((prefix, _, _))) => assert_eq!(prefix, nibble_vec(hex!("01"), 2)),
-		_ => panic!("unexpected item"),
-	}
-
-	TrieIterator::seek(&mut iter, &hex!("01")[..]).unwrap();
-	match iter.next() {
-		Some(Ok((prefix, _, _))) => assert_eq!(prefix, nibble_vec(hex!("01"), 2)),
-		_ => panic!("unexpected item"),
-	}
-
-	TrieIterator::seek(&mut iter, &hex!("02")[..]).unwrap();
-	match iter.next() {
-		Some(Ok((prefix, _, _))) => assert_eq!(prefix, nibble_vec(hex!("02"), 2)),
-		_ => panic!("unexpected item"),
-	}
-
-	TrieIterator::seek(&mut iter, &hex!("03")[..]).unwrap();
-	assert!(iter.next().is_none());
-}
-
-<<<<<<< HEAD
-#[test]
-fn seek_over_empty_works() {
-	let (memdb, root) = build_trie_db_with_extension(&[]);
-	let trie = RefTrieDBBuilder::new_unchecked(&memdb, &root).build();
-=======
 test_layouts!(seek_over_empty_works, seek_over_empty_works_internal);
 fn seek_over_empty_works_internal<T: TrieLayout>() {
 	let (memdb, root) = build_trie_db::<T>(&[]);
 	let trie = TrieDB::<T>::new(&memdb, &root).unwrap();
->>>>>>> 2e02b093
 	let mut iter = TrieDBNodeIterator::new(&trie).unwrap();
 
 	TrieIterator::seek(&mut iter, &hex!("")[..]).unwrap();
@@ -513,11 +278,7 @@
 
 	// Look up the leaf node with prefix "02".
 	let leaf_hash = {
-<<<<<<< HEAD
 		let trie = RefTrieDBBuilder::new_unchecked(&memdb, &root).build();
-=======
-		let trie = TrieDB::<T>::new(&memdb, &root).unwrap();
->>>>>>> 2e02b093
 		let mut iter = TrieDBNodeIterator::new(&trie).unwrap();
 
 		TrieIterator::seek(&mut iter, &hex!("02")[..]).unwrap();
@@ -536,11 +297,7 @@
 
 	// Seek to missing node returns error.
 	{
-<<<<<<< HEAD
 		let trie = RefTrieDBBuilder::new_unchecked(&memdb, &root).build();
-=======
-		let trie = TrieDB::<T>::new(&memdb, &root).unwrap();
->>>>>>> 2e02b093
 		let mut iter = TrieDBNodeIterator::new(&trie).unwrap();
 
 		match TrieIterator::seek(&mut iter, &hex!("02")[..]) {
@@ -554,11 +311,7 @@
 
 	// Iterate over missing node works.
 	{
-<<<<<<< HEAD
 		let trie = RefTrieDBBuilder::new_unchecked(&memdb, &root).build();
-=======
-		let trie = TrieDB::<T>::new(&memdb, &root).unwrap();
->>>>>>> 2e02b093
 		let mut iter = TrieDBNodeIterator::new(&trie).unwrap();
 
 		TrieIterator::seek(&mut iter, &hex!("0130")[..]).unwrap();
@@ -571,14 +324,10 @@
 		}
 		match iter.next() {
 			Some(Ok((_, _, node))) => match node.node() {
-<<<<<<< HEAD
-				Node::Leaf(_, v) => assert_eq!(&v[..], &vec![2; 32][..]),
-=======
 				Node::Leaf(_, v) =>
 					if !matches!(v, Value::Node(..)) {
 						assert_eq!(v, Value::Inline(&vec![2; 32][..]));
 					},
->>>>>>> 2e02b093
 				_ => panic!("unexpected node"),
 			},
 			_ => panic!("unexpected item"),
@@ -597,31 +346,45 @@
 		(hex!("02").to_vec(), vec![1; 32]),
 	];
 
-<<<<<<< HEAD
-	let (memdb, root) = build_trie_db_with_extension(&pairs);
-	let trie = RefTrieDBBuilder::new_unchecked(&memdb, &root).build();
-=======
 	let (memdb, root) = build_trie_db::<T>(&pairs);
-	let trie = TrieDB::<T>::new(&memdb, &root).unwrap();
->>>>>>> 2e02b093
+	let trie = TrieDBBuilder::<T>::new(&memdb, &root).unwrap().build();
 	let mut iter = TrieDBNodeIterator::new(&trie).unwrap();
 
 	iter.prefix(&hex!("01").to_vec()[..]).unwrap();
 
-<<<<<<< HEAD
-	match iter.next() {
-		Some(Ok((prefix, None, node))) => {
-			assert_eq!(prefix, nibble_vec(hex!("01"), 2));
-			match node.node() {
-				Node::Branch(_, _) => {},
-				_ => panic!("unexpected node"),
+	if T::USE_EXTENSION {
+		match iter.next() {
+			Some(Ok((prefix, None, node))) => {
+				assert_eq!(prefix, nibble_vec(hex!("01"), 2));
+				match node.node() {
+					Node::Branch(_, _) => {},
+					_ => panic!("unexpected node"),
+				}
+			},
+			_ => panic!("unexpected item"),
+		}
+	} else {
+		match iter.next() {
+			Some(Ok((prefix, hash, node))) => {
+				if !can_expand {
+					debug_assert!(hash.is_none());
+				}
+				assert_eq!(prefix, nibble_vec(hex!("01"), 2));
+				match node.node() {
+					Node::NibbledBranch(partial, _, _) =>
+						assert_eq!(partial, NibbleSlice::new_offset(&hex!("")[..], 0)),
+					_ => panic!("unexpected node"),
+				}
+			},
+			_ => panic!("unexpected item"),
+		}
+	}
+
+	match iter.next() {
+		Some(Ok((prefix, hash, node))) => {
+			if !can_expand {
+				debug_assert!(hash.is_none());
 			}
-		},
-		_ => panic!("unexpected item"),
-	}
-
-	match iter.next() {
-		Some(Ok((prefix, None, node))) => {
 			assert_eq!(prefix, nibble_vec(hex!("0120"), 3));
 			match node.node() {
 				Node::Leaf(partial, _) => {
@@ -643,102 +406,10 @@
 	assert!(iter.next().is_none());
 }
 
-#[test]
-fn prefix_works_without_extension() {
-	let pairs = vec![
-		(hex!("01").to_vec(), b"aaaa".to_vec()),
-		(hex!("0123").to_vec(), b"bbbb".to_vec()),
-		(hex!("02").to_vec(), vec![1; 32]),
-	];
-
-	let (memdb, root) = build_trie_db_without_extension(&pairs);
-	let trie = RefTrieDBNoExtBuilder::new_unchecked(&memdb, &root).build();
-	let mut iter = TrieDBNodeIterator::new(&trie).unwrap();
-
-	iter.prefix(&hex!("01").to_vec()[..]).unwrap();
-
-	match iter.next() {
-		Some(Ok((prefix, None, node))) => {
-			assert_eq!(prefix, nibble_vec(hex!("01"), 2));
-			match node.node() {
-				Node::NibbledBranch(partial, _, _) => {
-					assert_eq!(partial, NibbleSlice::new_offset(&hex!("")[..], 0))
-				},
-				_ => panic!("unexpected node"),
-			}
-		},
-		_ => panic!("unexpected item"),
-	}
-
-	match iter.next() {
-		Some(Ok((prefix, None, node))) => {
-=======
-	if T::USE_EXTENSION {
-		match iter.next() {
-			Some(Ok((prefix, None, node))) => {
-				assert_eq!(prefix, nibble_vec(hex!("01"), 2));
-				match node.node() {
-					Node::Branch(_, _) => {},
-					_ => panic!("unexpected node"),
-				}
-			},
-			_ => panic!("unexpected item"),
-		}
-	} else {
-		match iter.next() {
-			Some(Ok((prefix, hash, node))) => {
-				if !can_expand {
-					debug_assert!(hash.is_none());
-				}
-				assert_eq!(prefix, nibble_vec(hex!("01"), 2));
-				match node.node() {
-					Node::NibbledBranch(partial, _, _) =>
-						assert_eq!(partial, NibbleSlice::new_offset(&hex!("")[..], 0)),
-					_ => panic!("unexpected node"),
-				}
-			},
-			_ => panic!("unexpected item"),
-		}
-	}
-
-	match iter.next() {
-		Some(Ok((prefix, hash, node))) => {
-			if !can_expand {
-				debug_assert!(hash.is_none());
-			}
->>>>>>> 2e02b093
-			assert_eq!(prefix, nibble_vec(hex!("0120"), 3));
-			match node.node() {
-				Node::Leaf(partial, _) => {
-					assert_eq!(partial, NibbleSlice::new_offset(&hex!("03")[..], 1))
-				},
-				_ => panic!("unexpected node"),
-			}
-		},
-		_ => panic!("unexpected item"),
-	}
-
-	assert!(iter.next().is_none());
-
-	let mut iter = TrieDBNodeIterator::new(&trie).unwrap();
-	iter.prefix(&hex!("0010").to_vec()[..]).unwrap();
-	assert!(iter.next().is_none());
-	let mut iter = TrieDBNodeIterator::new(&trie).unwrap();
-	iter.prefix(&hex!("10").to_vec()[..]).unwrap();
-	assert!(iter.next().is_none());
-}
-
-<<<<<<< HEAD
-#[test]
-fn prefix_over_empty_works() {
-	let (memdb, root) = build_trie_db_with_extension(&[]);
-	let trie = RefTrieDBBuilder::new_unchecked(&memdb, &root).build();
-=======
 test_layouts!(prefix_over_empty_works, prefix_over_empty_works_internal);
 fn prefix_over_empty_works_internal<T: TrieLayout>() {
 	let (memdb, root) = build_trie_db::<T>(&[]);
 	let trie = TrieDB::<T>::new(&memdb, &root).unwrap();
->>>>>>> 2e02b093
 	let mut iter = TrieDBNodeIterator::new(&trie).unwrap();
 	iter.prefix(&hex!("")[..]).unwrap();
 	match iter.next() {
