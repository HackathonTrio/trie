// Copyright 2019, 2020 Parity Technologies
//
// Licensed under the Apache License, Version 2.0 (the "License");
// you may not use this file except in compliance with the License.
// You may obtain a copy of the License at
//
//     http://www.apache.org/licenses/LICENSE-2.0
//
// Unless required by applicable law or agreed to in writing, software
// distributed under the License is distributed on an "AS IS" BASIS,
// WITHOUT WARRANTIES OR CONDITIONS OF ANY KIND, either express or implied.
// See the License for the specific language governing permissions and
// limitations under the License.

use hash_db::Hasher;
<<<<<<< HEAD
use reference_trie::{ExtensionLayout, NoExtensionLayout};

use trie_db::{
	proof::{generate_proof, verify_proof, VerifyError},
	DBValue, Trie, TrieDBBuilder, TrieDBMutBuilder, TrieLayout, TrieMut,
=======
use reference_trie::{test_layouts, NoExtensionLayout};

use trie_db::{
	proof::{generate_proof, verify_proof, VerifyError},
	DBValue, Trie, TrieDB, TrieDBMut, TrieLayout, TrieMut,
>>>>>>> 2e02b093
};

type MemoryDB<T> = memory_db::MemoryDB<
	<T as TrieLayout>::Hash,
	memory_db::HashKey<<T as TrieLayout>::Hash>,
	DBValue,
>;

fn test_entries() -> Vec<(&'static [u8], &'static [u8])> {
	vec![
		// "alfa" is at a hash-referenced leaf node.
		(b"alfa", &[0; 32]),
		// "bravo" is at an inline leaf node.
		(b"bravo", b"bravo"),
		// "do" is at a hash-referenced branch node.
		(b"do", b"verb"),
		// "dog" is at a hash-referenced branch node.
		(b"dog", b"puppy"),
		// "doge" is at a hash-referenced leaf node.
		(b"doge", &[0; 32]),
		// extension node "o" (plus nibble) to next branch.
		(b"horse", b"stallion"),
		(b"house", b"building"),
	]
}

fn test_generate_proof<L: TrieLayout>(
	entries: Vec<(&'static [u8], &'static [u8])>,
	keys: Vec<&'static [u8]>,
) -> (<L::Hash as Hasher>::Out, Vec<Vec<u8>>, Vec<(&'static [u8], Option<DBValue>)>) {
	// Populate DB with full trie from entries.
	let (db, root) = {
		let mut db = <MemoryDB<L>>::default();
		let mut root = Default::default();
		{
			let mut trie = <TrieDBMutBuilder<L>>::new(&mut db, &mut root).build();
			for (key, value) in entries.iter() {
				trie.insert(key, value).unwrap();
			}
		}
		(db, root)
	};

	// Generate proof for the given keys..
<<<<<<< HEAD
	let proof = generate_proof::<_, L, _, _>(&db, &root, keys.iter()).unwrap();
	let trie = <TrieDBBuilder<L>>::new_unchecked(&db, &root).build();
=======
	let trie = <TrieDB<L>>::new(&db, &root).unwrap();
	let proof = generate_proof::<_, L, _, _>(&trie, keys.iter()).unwrap();
>>>>>>> 2e02b093
	let items = keys.into_iter().map(|key| (key, trie.get(key).unwrap())).collect();

	(root, proof, items)
}

test_layouts!(trie_proof_works2, trie_proof_works_internal2);
fn trie_proof_works_internal2<T: TrieLayout>() {
	let (root, proof, items) = test_generate_proof::<T>(
		vec![
<<<<<<< HEAD
			b"do", b"dog", b"doge", b"bravo", b"alfabet", // None, not found under leaf node
			b"d",       // None, witness is extension node with omitted child
			b"do\x10",  // None, empty branch child
			b"halp",    // None, witness is extension node with non-omitted child
=======
			// "do" is at a hash-referenced branch node.
			(&b"do"[..], b"verb"),
			// "dog" is at a hash-referenced branch node.
			(b"dog", b"puppy"),
>>>>>>> 2e02b093
		],
		vec![b"do", b"dog"],
	);

	verify_proof::<T, _, _, _>(&root, &proof, items.iter()).unwrap();
}

test_layouts!(trie_proof_works, trie_proof_works_internal);
fn trie_proof_works_internal<T: TrieLayout>() {
	let (root, proof, items) = test_generate_proof::<T>(
		test_entries(),
		vec![
			b"do", b"dog", b"doge", b"bravo", b"alfabet", // None, not found under leaf node
			b"d",       // None, witness is extension node with omitted child
			b"do\x10",  // None, empty branch child
			b"halp",    // None, witness is extension node with non-omitted child
		],
	);

	verify_proof::<T, _, _, _>(&root, &proof, items.iter()).unwrap();
}

<<<<<<< HEAD
#[test]
fn trie_proof_works_for_empty_trie() {
	let (root, proof, items) =
		test_generate_proof::<NoExtensionLayout>(vec![], vec![b"alpha", b"bravo", b"\x42\x42"]);
=======
test_layouts!(trie_proof_works_for_empty_trie, trie_proof_works_for_empty_trie_internal);
fn trie_proof_works_for_empty_trie_internal<T: TrieLayout>() {
	let (root, proof, items) =
		test_generate_proof::<T>(vec![], vec![b"alpha", b"bravo", b"\x42\x42"]);
>>>>>>> 2e02b093

	verify_proof::<T, _, _, _>(&root, &proof, items.iter()).unwrap();
}

<<<<<<< HEAD
#[test]
fn test_verify_duplicate_keys() {
	let (root, proof, _) = test_generate_proof::<NoExtensionLayout>(test_entries(), vec![b"bravo"]);

	let items = vec![(b"bravo", Some(b"bravo")), (b"bravo", Some(b"bravo"))];
	assert_eq!(
		verify_proof::<NoExtensionLayout, _, _, _>(&root, &proof, items.iter()),
		Err(VerifyError::DuplicateKey(b"bravo".to_vec()))
	);
}

#[test]
fn test_verify_extraneous_node() {
	let (root, proof, _) =
		test_generate_proof::<NoExtensionLayout>(test_entries(), vec![b"bravo", b"do"]);

	let items = vec![(b"bravo", Some(b"bravo"))];
	assert_eq!(
		verify_proof::<NoExtensionLayout, _, _, _>(&root, &proof, items.iter()),
=======
test_layouts!(test_verify_duplicate_keys, test_verify_duplicate_keys_internal);
fn test_verify_duplicate_keys_internal<T: TrieLayout>() {
	let (root, proof, _) = test_generate_proof::<T>(test_entries(), vec![b"bravo"]);

	let items = vec![(b"bravo", Some(b"bravo")), (b"bravo", Some(b"bravo"))];
	assert!(if let Err(VerifyError::DuplicateKey(key)) =
		verify_proof::<T, _, _, _>(&root, &proof, items.iter(),)
	{
		key == b"bravo".to_vec()
	} else {
		false
	});
}

test_layouts!(test_verify_extraneaous_node, test_verify_extraneaous_node_internal);
fn test_verify_extraneaous_node_internal<T: TrieLayout>() {
	let (root, proof, _) = test_generate_proof::<T>(test_entries(), vec![b"bravo", b"do"]);

	let items = vec![(b"bravo", Some(b"bravo"))];
	assert!(matches!(
		verify_proof::<T, _, _, _>(&root, &proof, items.iter()),
>>>>>>> 2e02b093
		Err(VerifyError::ExtraneousNode)
	));
}

<<<<<<< HEAD
#[test]
fn test_verify_extraneous_value() {
	let (root, proof, _) = test_generate_proof::<NoExtensionLayout>(test_entries(), vec![b"doge"]);

	let items = vec![(&b"do"[..], Some(&b"verb"[..])), (&b"doge"[..], Some(&[0; 32][..]))];
	assert_eq!(
		verify_proof::<NoExtensionLayout, _, _, _>(&root, &proof, items.iter()),
		Err(VerifyError::ExtraneousValue(b"do".to_vec()))
	);
=======
test_layouts!(test_verify_extraneaous_value, test_verify_extraneaous_value_internal);
fn test_verify_extraneaous_value_internal<T: TrieLayout>() {
	let (root, proof, _) = test_generate_proof::<T>(test_entries(), vec![b"doge"]);

	let items = vec![(&b"do"[..], Some(&b"verb"[..])), (&b"doge"[..], Some(&[0; 32][..]))];
	assert!(if let Err(VerifyError::ExtraneousValue(val)) =
		verify_proof::<T, _, _, _>(&root, &proof, items.iter(),)
	{
		val == b"do".to_vec()
	} else {
		false
	});
>>>>>>> 2e02b093
}

#[test]
fn test_verify_extraneous_hash_reference() {
	let (root, proof, _) = test_generate_proof::<NoExtensionLayout>(test_entries(), vec![b"do"]);

	let items = vec![(&b"alfa"[..], Some(&[0; 32][..])), (&b"do"[..], Some(&b"verb"[..]))];
	match verify_proof::<NoExtensionLayout, _, _, _>(&root, &proof, items.iter()) {
		Err(VerifyError::ExtraneousHashReference(_)) => {},
		result => panic!("expected VerifyError::ExtraneousHashReference, got {:?}", result),
	}
}

<<<<<<< HEAD
#[test]
fn test_verify_invalid_child_reference() {
	let (root, proof, _) = test_generate_proof::<NoExtensionLayout>(test_entries(), vec![b"bravo"]);
=======
test_layouts!(test_verify_invalid_child_reference, test_verify_invalid_child_reference_internal);
fn test_verify_invalid_child_reference_internal<T: TrieLayout>() {
	let (root, proof, _) = test_generate_proof::<T>(test_entries(), vec![b"bravo"]);
>>>>>>> 2e02b093

	if T::MAX_INLINE_VALUE.map(|t| t as usize <= b"bravo".len()).unwrap_or(false) {
		// node will not be inline: ignore test
		return
	}
	// InvalidChildReference because "bravo" is in an inline leaf node and a 32-byte value cannot
	// fit in an inline leaf.
	let items = vec![(b"bravo", Some([0; 32]))];
<<<<<<< HEAD
	match verify_proof::<NoExtensionLayout, _, _, _>(&root, &proof, items.iter()) {
=======
	match verify_proof::<T, _, _, _>(&root, &proof, items.iter()) {
>>>>>>> 2e02b093
		Err(VerifyError::InvalidChildReference(_)) => {},
		result => panic!("expected VerifyError::InvalidChildReference, got {:?}", result),
	}
}

<<<<<<< HEAD
#[test]
fn test_verify_value_mismatch_some_to_none() {
	let (root, proof, _) = test_generate_proof::<NoExtensionLayout>(test_entries(), vec![b"horse"]);

	let items = vec![(&b"horse"[..], Some(&b"stallion"[..])), (&b"halp"[..], Some(&b"plz"[..]))];
	assert_eq!(
		verify_proof::<NoExtensionLayout, _, _, _>(&root, &proof, items.iter()),
		Err(VerifyError::ValueMismatch(b"halp".to_vec()))
	);
}

#[test]
fn test_verify_value_mismatch_none_to_some() {
	let (root, proof, _) =
		test_generate_proof::<NoExtensionLayout>(test_entries(), vec![b"alfa", b"bravo"]);

	let items = vec![(&b"alfa"[..], Some(&[0; 32][..])), (&b"bravo"[..], None)];
	assert_eq!(
		verify_proof::<NoExtensionLayout, _, _, _>(&root, &proof, items.iter()),
		Err(VerifyError::ValueMismatch(b"bravo".to_vec()))
	);
}

#[test]
fn test_verify_incomplete_proof() {
	let (root, mut proof, items) =
		test_generate_proof::<NoExtensionLayout>(test_entries(), vec![b"alfa"]);
=======
test_layouts!(
	test_verify_value_mismatch_some_to_none,
	test_verify_value_mismatch_some_to_none_internal
);
fn test_verify_value_mismatch_some_to_none_internal<T: TrieLayout>() {
	let (root, proof, _) = test_generate_proof::<T>(test_entries(), vec![b"horse"]);

	let items = vec![(&b"horse"[..], Some(&b"stallion"[..])), (&b"halp"[..], Some(&b"plz"[..]))];
	assert!(if let Err(VerifyError::ValueMismatch(val)) =
		verify_proof::<T, _, _, _>(&root, &proof, items.iter(),)
	{
		val == b"halp".to_vec()
	} else {
		false
	});
}

test_layouts!(
	test_verify_value_mismatch_none_to_some,
	test_verify_value_mismatch_none_to_some_internal
);
fn test_verify_value_mismatch_none_to_some_internal<T: TrieLayout>() {
	let (root, proof, _) = test_generate_proof::<T>(test_entries(), vec![b"alfa", b"bravo"]);

	let items = vec![(&b"alfa"[..], Some(&[0; 32][..])), (&b"bravo"[..], None)];
	assert!(if let Err(VerifyError::ValueMismatch(val)) =
		verify_proof::<T, _, _, _>(&root, &proof, items.iter(),)
	{
		val == b"bravo".to_vec()
	} else {
		false
	});
}

test_layouts!(test_verify_incomplete_proof, test_verify_incomplete_proof_internal);
fn test_verify_incomplete_proof_internal<T: TrieLayout>() {
	let (root, mut proof, items) = test_generate_proof::<T>(test_entries(), vec![b"alfa"]);
>>>>>>> 2e02b093

	proof.pop();
	assert!(matches!(
		verify_proof::<T, _, _, _>(&root, &proof, items.iter()),
		Err(VerifyError::IncompleteProof)
	));
}

<<<<<<< HEAD
#[test]
fn test_verify_root_mismatch() {
	let (root, proof, _) = test_generate_proof::<NoExtensionLayout>(test_entries(), vec![b"bravo"]);

	let items = vec![(b"bravo", Some("incorrect"))];
	match verify_proof::<NoExtensionLayout, _, _, _>(&root, &proof, items.iter()) {
=======
test_layouts!(test_verify_root_mismatch, test_verify_root_mismatch_internal);
fn test_verify_root_mismatch_internal<T: TrieLayout>() {
	let (root, proof, _) = test_generate_proof::<T>(test_entries(), vec![b"bravo"]);

	let items = vec![(b"bravo", Some("incorrect"))];
	match verify_proof::<T, _, _, _>(&root, &proof, items.iter()) {
>>>>>>> 2e02b093
		Err(VerifyError::RootMismatch(_)) => {},
		result => panic!("expected VerifyError::RootMismatch, got {:?}", result),
	}
}

<<<<<<< HEAD
#[test]
fn test_verify_decode_error() {
	let (root, mut proof, items) =
		test_generate_proof::<NoExtensionLayout>(test_entries(), vec![b"bravo"]);

	proof.insert(0, b"this is not a trie node".to_vec());
	match verify_proof::<NoExtensionLayout, _, _, _>(&root, &proof, items.iter()) {
=======
test_layouts!(test_verify_decode_error, test_verify_decode_error_internal);
fn test_verify_decode_error_internal<T: TrieLayout>() {
	let (root, mut proof, items) = test_generate_proof::<T>(test_entries(), vec![b"bravo"]);

	proof.insert(0, b"this is not a trie node".to_vec());
	match verify_proof::<T, _, _, _>(&root, &proof, items.iter()) {
>>>>>>> 2e02b093
		Err(VerifyError::DecodeError(_)) => {},
		result => panic!("expected VerifyError::DecodeError, got {:?}", result),
	}
}<|MERGE_RESOLUTION|>--- conflicted
+++ resolved
@@ -13,19 +13,11 @@
 // limitations under the License.
 
 use hash_db::Hasher;
-<<<<<<< HEAD
-use reference_trie::{ExtensionLayout, NoExtensionLayout};
-
-use trie_db::{
-	proof::{generate_proof, verify_proof, VerifyError},
-	DBValue, Trie, TrieDBBuilder, TrieDBMutBuilder, TrieLayout, TrieMut,
-=======
 use reference_trie::{test_layouts, NoExtensionLayout};
 
 use trie_db::{
 	proof::{generate_proof, verify_proof, VerifyError},
 	DBValue, Trie, TrieDB, TrieDBMut, TrieLayout, TrieMut,
->>>>>>> 2e02b093
 };
 
 type MemoryDB<T> = memory_db::MemoryDB<
@@ -70,13 +62,8 @@
 	};
 
 	// Generate proof for the given keys..
-<<<<<<< HEAD
-	let proof = generate_proof::<_, L, _, _>(&db, &root, keys.iter()).unwrap();
-	let trie = <TrieDBBuilder<L>>::new_unchecked(&db, &root).build();
-=======
-	let trie = <TrieDB<L>>::new(&db, &root).unwrap();
+	let trie = <TrieDBBuilder<L>>::new(&db, &root).unwrap().build();
 	let proof = generate_proof::<_, L, _, _>(&trie, keys.iter()).unwrap();
->>>>>>> 2e02b093
 	let items = keys.into_iter().map(|key| (key, trie.get(key).unwrap())).collect();
 
 	(root, proof, items)
@@ -86,17 +73,10 @@
 fn trie_proof_works_internal2<T: TrieLayout>() {
 	let (root, proof, items) = test_generate_proof::<T>(
 		vec![
-<<<<<<< HEAD
-			b"do", b"dog", b"doge", b"bravo", b"alfabet", // None, not found under leaf node
-			b"d",       // None, witness is extension node with omitted child
-			b"do\x10",  // None, empty branch child
-			b"halp",    // None, witness is extension node with non-omitted child
-=======
 			// "do" is at a hash-referenced branch node.
 			(&b"do"[..], b"verb"),
 			// "dog" is at a hash-referenced branch node.
 			(b"dog", b"puppy"),
->>>>>>> 2e02b093
 		],
 		vec![b"do", b"dog"],
 	);
@@ -119,42 +99,14 @@
 	verify_proof::<T, _, _, _>(&root, &proof, items.iter()).unwrap();
 }
 
-<<<<<<< HEAD
-#[test]
-fn trie_proof_works_for_empty_trie() {
-	let (root, proof, items) =
-		test_generate_proof::<NoExtensionLayout>(vec![], vec![b"alpha", b"bravo", b"\x42\x42"]);
-=======
 test_layouts!(trie_proof_works_for_empty_trie, trie_proof_works_for_empty_trie_internal);
 fn trie_proof_works_for_empty_trie_internal<T: TrieLayout>() {
 	let (root, proof, items) =
 		test_generate_proof::<T>(vec![], vec![b"alpha", b"bravo", b"\x42\x42"]);
->>>>>>> 2e02b093
 
 	verify_proof::<T, _, _, _>(&root, &proof, items.iter()).unwrap();
 }
 
-<<<<<<< HEAD
-#[test]
-fn test_verify_duplicate_keys() {
-	let (root, proof, _) = test_generate_proof::<NoExtensionLayout>(test_entries(), vec![b"bravo"]);
-
-	let items = vec![(b"bravo", Some(b"bravo")), (b"bravo", Some(b"bravo"))];
-	assert_eq!(
-		verify_proof::<NoExtensionLayout, _, _, _>(&root, &proof, items.iter()),
-		Err(VerifyError::DuplicateKey(b"bravo".to_vec()))
-	);
-}
-
-#[test]
-fn test_verify_extraneous_node() {
-	let (root, proof, _) =
-		test_generate_proof::<NoExtensionLayout>(test_entries(), vec![b"bravo", b"do"]);
-
-	let items = vec![(b"bravo", Some(b"bravo"))];
-	assert_eq!(
-		verify_proof::<NoExtensionLayout, _, _, _>(&root, &proof, items.iter()),
-=======
 test_layouts!(test_verify_duplicate_keys, test_verify_duplicate_keys_internal);
 fn test_verify_duplicate_keys_internal<T: TrieLayout>() {
 	let (root, proof, _) = test_generate_proof::<T>(test_entries(), vec![b"bravo"]);
@@ -176,22 +128,10 @@
 	let items = vec![(b"bravo", Some(b"bravo"))];
 	assert!(matches!(
 		verify_proof::<T, _, _, _>(&root, &proof, items.iter()),
->>>>>>> 2e02b093
 		Err(VerifyError::ExtraneousNode)
 	));
 }
 
-<<<<<<< HEAD
-#[test]
-fn test_verify_extraneous_value() {
-	let (root, proof, _) = test_generate_proof::<NoExtensionLayout>(test_entries(), vec![b"doge"]);
-
-	let items = vec![(&b"do"[..], Some(&b"verb"[..])), (&b"doge"[..], Some(&[0; 32][..]))];
-	assert_eq!(
-		verify_proof::<NoExtensionLayout, _, _, _>(&root, &proof, items.iter()),
-		Err(VerifyError::ExtraneousValue(b"do".to_vec()))
-	);
-=======
 test_layouts!(test_verify_extraneaous_value, test_verify_extraneaous_value_internal);
 fn test_verify_extraneaous_value_internal<T: TrieLayout>() {
 	let (root, proof, _) = test_generate_proof::<T>(test_entries(), vec![b"doge"]);
@@ -204,7 +144,6 @@
 	} else {
 		false
 	});
->>>>>>> 2e02b093
 }
 
 #[test]
@@ -218,15 +157,9 @@
 	}
 }
 
-<<<<<<< HEAD
-#[test]
-fn test_verify_invalid_child_reference() {
-	let (root, proof, _) = test_generate_proof::<NoExtensionLayout>(test_entries(), vec![b"bravo"]);
-=======
 test_layouts!(test_verify_invalid_child_reference, test_verify_invalid_child_reference_internal);
 fn test_verify_invalid_child_reference_internal<T: TrieLayout>() {
 	let (root, proof, _) = test_generate_proof::<T>(test_entries(), vec![b"bravo"]);
->>>>>>> 2e02b093
 
 	if T::MAX_INLINE_VALUE.map(|t| t as usize <= b"bravo".len()).unwrap_or(false) {
 		// node will not be inline: ignore test
@@ -235,45 +168,12 @@
 	// InvalidChildReference because "bravo" is in an inline leaf node and a 32-byte value cannot
 	// fit in an inline leaf.
 	let items = vec![(b"bravo", Some([0; 32]))];
-<<<<<<< HEAD
-	match verify_proof::<NoExtensionLayout, _, _, _>(&root, &proof, items.iter()) {
-=======
 	match verify_proof::<T, _, _, _>(&root, &proof, items.iter()) {
->>>>>>> 2e02b093
 		Err(VerifyError::InvalidChildReference(_)) => {},
 		result => panic!("expected VerifyError::InvalidChildReference, got {:?}", result),
 	}
 }
 
-<<<<<<< HEAD
-#[test]
-fn test_verify_value_mismatch_some_to_none() {
-	let (root, proof, _) = test_generate_proof::<NoExtensionLayout>(test_entries(), vec![b"horse"]);
-
-	let items = vec![(&b"horse"[..], Some(&b"stallion"[..])), (&b"halp"[..], Some(&b"plz"[..]))];
-	assert_eq!(
-		verify_proof::<NoExtensionLayout, _, _, _>(&root, &proof, items.iter()),
-		Err(VerifyError::ValueMismatch(b"halp".to_vec()))
-	);
-}
-
-#[test]
-fn test_verify_value_mismatch_none_to_some() {
-	let (root, proof, _) =
-		test_generate_proof::<NoExtensionLayout>(test_entries(), vec![b"alfa", b"bravo"]);
-
-	let items = vec![(&b"alfa"[..], Some(&[0; 32][..])), (&b"bravo"[..], None)];
-	assert_eq!(
-		verify_proof::<NoExtensionLayout, _, _, _>(&root, &proof, items.iter()),
-		Err(VerifyError::ValueMismatch(b"bravo".to_vec()))
-	);
-}
-
-#[test]
-fn test_verify_incomplete_proof() {
-	let (root, mut proof, items) =
-		test_generate_proof::<NoExtensionLayout>(test_entries(), vec![b"alfa"]);
-=======
 test_layouts!(
 	test_verify_value_mismatch_some_to_none,
 	test_verify_value_mismatch_some_to_none_internal
@@ -311,7 +211,6 @@
 test_layouts!(test_verify_incomplete_proof, test_verify_incomplete_proof_internal);
 fn test_verify_incomplete_proof_internal<T: TrieLayout>() {
 	let (root, mut proof, items) = test_generate_proof::<T>(test_entries(), vec![b"alfa"]);
->>>>>>> 2e02b093
 
 	proof.pop();
 	assert!(matches!(
@@ -320,42 +219,23 @@
 	));
 }
 
-<<<<<<< HEAD
-#[test]
-fn test_verify_root_mismatch() {
-	let (root, proof, _) = test_generate_proof::<NoExtensionLayout>(test_entries(), vec![b"bravo"]);
-
-	let items = vec![(b"bravo", Some("incorrect"))];
-	match verify_proof::<NoExtensionLayout, _, _, _>(&root, &proof, items.iter()) {
-=======
 test_layouts!(test_verify_root_mismatch, test_verify_root_mismatch_internal);
 fn test_verify_root_mismatch_internal<T: TrieLayout>() {
 	let (root, proof, _) = test_generate_proof::<T>(test_entries(), vec![b"bravo"]);
 
 	let items = vec![(b"bravo", Some("incorrect"))];
 	match verify_proof::<T, _, _, _>(&root, &proof, items.iter()) {
->>>>>>> 2e02b093
 		Err(VerifyError::RootMismatch(_)) => {},
 		result => panic!("expected VerifyError::RootMismatch, got {:?}", result),
 	}
 }
 
-<<<<<<< HEAD
-#[test]
-fn test_verify_decode_error() {
-	let (root, mut proof, items) =
-		test_generate_proof::<NoExtensionLayout>(test_entries(), vec![b"bravo"]);
-
-	proof.insert(0, b"this is not a trie node".to_vec());
-	match verify_proof::<NoExtensionLayout, _, _, _>(&root, &proof, items.iter()) {
-=======
 test_layouts!(test_verify_decode_error, test_verify_decode_error_internal);
 fn test_verify_decode_error_internal<T: TrieLayout>() {
 	let (root, mut proof, items) = test_generate_proof::<T>(test_entries(), vec![b"bravo"]);
 
 	proof.insert(0, b"this is not a trie node".to_vec());
 	match verify_proof::<T, _, _, _>(&root, &proof, items.iter()) {
->>>>>>> 2e02b093
 		Err(VerifyError::DecodeError(_)) => {},
 		result => panic!("expected VerifyError::DecodeError, got {:?}", result),
 	}
