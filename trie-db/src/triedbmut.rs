--- conflicted
+++ resolved
@@ -14,35 +14,21 @@
 
 //! In-memory trie representation.
 
-use super::{
+use crate::{
 	lookup::Lookup,
-<<<<<<< HEAD
 	node::{decode_hash, Node as EncodedNode, NodeHandle as EncodedNodeHandle, NodeKey},
 	Bytes, CError, DBValue, Result, TrieError, TrieHash, TrieLayout, TrieMut,
-=======
-	node::{
-		decode_hash, Node as EncodedNode, NodeHandle as EncodedNodeHandle, NodeKey,
-		Value as EncodedValue,
-	},
-	CError, DBValue, Result, TrieError, TrieHash, TrieLayout, TrieMut,
->>>>>>> 2e02b093
 };
-
-use hash_db::{HashDB, Hasher, Prefix, EMPTY_PREFIX};
-use hashbrown::HashSet;
-
 use crate::{
 	nibble::{nibble_ops, BackingByteVec, NibbleSlice, NibbleVec},
-<<<<<<< HEAD
 	node::{NodeHandleOwned, NodeOwned},
 	node_codec::NodeCodec,
 	rstd::{boxed::Box, convert::TryFrom, hash::Hash, mem, ops::Index, result, vec::Vec, VecDeque},
 	TrieAccess, TrieCache, TrieRecorder,
-=======
-	node_codec::NodeCodec,
-	rstd::{boxed::Box, convert::TryFrom, mem, ops::Index, result, vec::Vec, VecDeque},
->>>>>>> 2e02b093
 };
+
+use hash_db::{HashDB, Hasher, Prefix, EMPTY_PREFIX};
+use hashbrown::HashSet;
 
 #[cfg(feature = "std")]
 use log::trace;
@@ -206,22 +192,13 @@
 	/// A leaf node contains the end of a key and a value.
 	/// This key is encoded from a `NibbleSlice`, meaning it contains
 	/// a flag indicating it is a leaf.
-<<<<<<< HEAD
-	Leaf(NodeKey, Bytes),
-=======
 	Leaf(NodeKey, Value<L>),
->>>>>>> 2e02b093
 	/// An extension contains a shared portion of a key and a child node.
 	/// The shared portion is encoded from a `NibbleSlice` meaning it contains
 	/// a flag indicating it is an extension.
 	/// The child node is always a branch.
 	Extension(NodeKey, NodeHandle<TrieHash<L>>),
 	/// A branch has up to 16 children and an optional value.
-<<<<<<< HEAD
-	Branch(Box<[Option<NodeHandle<H>>; 16]>, Option<Bytes>),
-	/// Branch node with support for a nibble (to avoid extension node).
-	NibbledBranch(NodeKey, Box<[Option<NodeHandle<H>>; 16]>, Option<Bytes>),
-=======
 	Branch(Box<[Option<NodeHandle<TrieHash<L>>>; nibble_ops::NIBBLE_LENGTH]>, Option<Value<L>>),
 	/// Branch node with support for a nibble (to avoid extension node).
 	NibbledBranch(
@@ -229,7 +206,6 @@
 		Box<[Option<NodeHandle<TrieHash<L>>>; nibble_ops::NIBBLE_LENGTH]>,
 		Option<Value<L>>,
 	),
->>>>>>> 2e02b093
 }
 
 #[cfg(feature = "std")]
@@ -265,42 +241,6 @@
 	fn fmt(&self, fmt: &mut fmt::Formatter) -> fmt::Result {
 		match *self {
 			Self::Empty => write!(fmt, "Empty"),
-<<<<<<< HEAD
-			Self::Leaf((ref a, ref b), ref c) => {
-				write!(fmt, "Leaf({:?}, {:?})", (a, ToHex(&*b)), ToHex(&*c))
-			},
-			Self::Extension((ref a, ref b), ref c) => {
-				write!(fmt, "Extension({:?}, {:?})", (a, ToHex(&*b)), c)
-			},
-			Self::Branch(ref a, ref b) => {
-				write!(fmt, "Branch({:?}, {:?}", a, b.as_deref().map(ToHex))
-			},
-			Self::NibbledBranch((ref a, ref b), ref c, ref d) => write!(
-				fmt,
-				"NibbledBranch({:?}, {:?}, {:?})",
-				(a, ToHex(&*b)),
-				c,
-				d.as_deref().map(ToHex)
-			),
-		}
-	}
-}
-
-impl<O> Node<O>
-where
-	O: AsRef<[u8]>
-		+ AsMut<[u8]>
-		+ Default
-		+ crate::MaybeDebug
-		+ PartialEq
-		+ Eq
-		+ Hash
-		+ Send
-		+ Sync
-		+ Clone
-		+ Copy,
-{
-=======
 			Self::Leaf((ref a, ref b), ref c) =>
 				write!(fmt, "Leaf({:?}, {:?})", (a, ToHex(&*b)), c),
 			Self::Extension((ref a, ref b), ref c) =>
@@ -313,23 +253,13 @@
 }
 
 impl<L: TrieLayout> Node<L> {
->>>>>>> 2e02b093
 	// load an inline node into memory or get the hash to do the lookup later.
 	fn inline_or_hash(
 		parent_hash: TrieHash<L>,
 		child: EncodedNodeHandle,
-<<<<<<< HEAD
-		storage: &mut NodeStorage<H::Out>,
-	) -> Result<NodeHandle<H::Out>, H::Out, C::Error>
-	where
-		C: NodeCodec<HashOut = O>,
-		H: Hasher<Out = O>,
-	{
-=======
 		db: &dyn HashDB<L::Hash, DBValue>,
 		storage: &mut NodeStorage<L>,
 	) -> Result<NodeHandle<TrieHash<L>>, TrieHash<L>, CError<L>> {
->>>>>>> 2e02b093
 		let handle = match child {
 			EncodedNodeHandle::Hash(data) => {
 				let hash = decode_hash::<L::Hash>(data)
@@ -337,11 +267,7 @@
 				NodeHandle::Hash(hash)
 			},
 			EncodedNodeHandle::Inline(data) => {
-<<<<<<< HEAD
-				let child = Node::from_encoded::<C, H>(parent_hash, data, storage)?;
-=======
 				let child = Node::from_encoded(parent_hash, data, db, storage)?;
->>>>>>> 2e02b093
 				NodeHandle::InMemory(storage.alloc(Stored::New(child)))
 			},
 		};
@@ -367,28 +293,6 @@
 	}
 
 	// Decode a node from encoded bytes.
-<<<<<<< HEAD
-	fn from_encoded<'a, 'b, C, H>(
-		node_hash: H::Out,
-		data: &'a [u8],
-		storage: &'b mut NodeStorage<H::Out>,
-	) -> Result<Self, H::Out, C::Error>
-	where
-		C: NodeCodec<HashOut = O>,
-		H: Hasher<Out = O>,
-	{
-		let encoded_node =
-			C::decode(data).map_err(|e| Box::new(TrieError::DecoderError(node_hash, e)))?;
-		let node = match encoded_node {
-			EncodedNode::Empty => Node::Empty,
-			EncodedNode::Leaf(k, v) => Node::Leaf(k.into(), Bytes::from(v)),
-			EncodedNode::Extension(key, cb) =>
-				Node::Extension(key.into(), Self::inline_or_hash::<C, H>(node_hash, cb, storage)?),
-			EncodedNode::Branch(encoded_children, val) => {
-				let mut child = |i: usize| match encoded_children[i] {
-					Some(child) =>
-						Self::inline_or_hash::<C, H>(node_hash, child, storage).map(Some),
-=======
 	fn from_encoded<'a, 'b>(
 		node_hash: TrieHash<L>,
 		data: &'a [u8],
@@ -405,7 +309,6 @@
 			EncodedNode::Branch(encoded_children, val) => {
 				let mut child = |i: usize| match encoded_children[i] {
 					Some(child) => Self::inline_or_hash(node_hash, child, db, storage).map(Some),
->>>>>>> 2e02b093
 					None => Ok(None),
 				};
 
@@ -428,20 +331,11 @@
 					child(15)?,
 				]);
 
-<<<<<<< HEAD
-				Node::Branch(children, val.map(Bytes::from))
-			},
-			EncodedNode::NibbledBranch(k, encoded_children, val) => {
-				let mut child = |i: usize| match encoded_children[i] {
-					Some(child) =>
-						Self::inline_or_hash::<C, H>(node_hash, child, storage).map(Some),
-=======
 				Node::Branch(children, val.map(Into::into))
 			},
 			EncodedNode::NibbledBranch(k, encoded_children, val) => {
 				let mut child = |i: usize| match encoded_children[i] {
 					Some(child) => Self::inline_or_hash(node_hash, child, db, storage).map(Some),
->>>>>>> 2e02b093
 					None => Ok(None),
 				};
 
@@ -464,11 +358,7 @@
 					child(15)?,
 				]);
 
-<<<<<<< HEAD
-				Node::NibbledBranch(k.into(), children, val.map(Bytes::from))
-=======
 				Node::NibbledBranch(k.into(), children, val.map(Into::into))
->>>>>>> 2e02b093
 			},
 		};
 		Ok(node)
@@ -552,56 +442,35 @@
 	/// node value or to encode and add a new branch child node.
 	fn into_encoded<F>(self, mut child_cb: F) -> Vec<u8>
 	where
-<<<<<<< HEAD
-		C: NodeCodec<HashOut = O>,
-		F: FnMut(NodeHandle<H::Out>, Option<&NibbleSlice>, Option<u8>) -> ChildReference<H::Out>,
-		H: Hasher<Out = O>,
-=======
 		F: FnMut(
 			NodeToEncode<TrieHash<L>>,
 			Option<&NibbleSlice>,
 			Option<u8>,
 		) -> ChildReference<TrieHash<L>>,
->>>>>>> 2e02b093
 	{
 		match self {
 			Node::Empty => L::Codec::empty_node().to_vec(),
 			Node::Leaf(partial, mut value) => {
 				let pr = NibbleSlice::new_offset(&partial.1[..], partial.0);
-<<<<<<< HEAD
-				C::leaf_node(pr.right_iter(), pr.len(), &value)
-=======
 				let value = value.into_encoded::<F>(Some(&pr), &mut child_cb);
 				L::Codec::leaf_node(pr.right(), value)
->>>>>>> 2e02b093
 			},
 			Node::Extension(partial, child) => {
 				let pr = NibbleSlice::new_offset(&partial.1[..], partial.0);
 				let it = pr.right_iter();
-<<<<<<< HEAD
-				let c = child_cb(child, Some(&pr), None);
-				C::extension_node(it, pr.len(), c)
-=======
 				let c = child_cb(NodeToEncode::TrieNode(child), Some(&pr), None);
 				L::Codec::extension_node(it, pr.len(), c)
->>>>>>> 2e02b093
 			},
 			Node::Branch(mut children, mut value) => {
 				let value = value.as_mut().map(|v| v.into_encoded::<F>(None, &mut child_cb));
 				L::Codec::branch_node(
 					// map the `NodeHandle`s from the Branch to `ChildReferences`
 					children.iter_mut().map(Option::take).enumerate().map(|(i, maybe_child)| {
-<<<<<<< HEAD
-						maybe_child.map(|child| child_cb(child, None, Some(i as u8)))
-					}),
-					value.as_ref().map(|v| &v[..]),
-=======
 						maybe_child.map(|child| {
 							child_cb(NodeToEncode::TrieNode(child), None, Some(i as u8))
 						})
 					}),
 					value,
->>>>>>> 2e02b093
 				)
 			},
 			Node::NibbledBranch(partial, mut children, mut value) => {
@@ -616,17 +485,10 @@
 						//let branch_index = [i as u8];
 						maybe_child.map(|child| {
 							let pr = NibbleSlice::new_offset(&partial.1[..], partial.0);
-<<<<<<< HEAD
-							child_cb(child, Some(&pr), Some(i as u8))
-						})
-					}),
-					value.as_ref().map(|v| &v[..]),
-=======
 							child_cb(NodeToEncode::TrieNode(child), Some(&pr), Some(i as u8))
 						})
 					}),
 					value,
->>>>>>> 2e02b093
 				)
 			},
 		}
@@ -875,44 +737,6 @@
 where
 	L: TrieLayout,
 {
-<<<<<<< HEAD
-=======
-	/// Create a new trie with backing database `db` and empty `root`.
-	pub fn new(db: &'a mut dyn HashDB<L::Hash, DBValue>, root: &'a mut TrieHash<L>) -> Self {
-		*root = L::Codec::hashed_null_node();
-		let root_handle = NodeHandle::Hash(L::Codec::hashed_null_node());
-
-		TrieDBMut {
-			storage: NodeStorage::empty(),
-			db,
-			root,
-			root_handle,
-			death_row: HashSet::new(),
-			hash_count: 0,
-		}
-	}
-
-	/// Create a new trie with the backing database `db` and `root.
-	/// Returns an error if `root` does not exist.
-	pub fn from_existing(
-		db: &'a mut dyn HashDB<L::Hash, DBValue>,
-		root: &'a mut TrieHash<L>,
-	) -> Result<Self, TrieHash<L>, CError<L>> {
-		if !db.contains(root, EMPTY_PREFIX) {
-			return Err(Box::new(TrieError::InvalidStateRoot(*root)))
-		}
-
-		let root_handle = NodeHandle::Hash(*root);
-		Ok(TrieDBMut {
-			storage: NodeStorage::empty(),
-			db,
-			root,
-			root_handle,
-			death_row: HashSet::new(),
-			hash_count: 0,
-		})
-	}
->>>>>>> 2e02b093
 	/// Get the backing database.
 	pub fn db(&self) -> &dyn HashDB<L::Hash, DBValue> {
 		self.db
@@ -929,7 +753,6 @@
 		hash: TrieHash<L>,
 		key: Prefix,
 	) -> Result<StorageHandle, TrieHash<L>, CError<L>> {
-<<<<<<< HEAD
 		// We only check the `cache` for a node with `get_node` and don't insert
 		// the node if it wasn't there, because we only access the node while computing
 		// a new trie (aka some branch). We assume that this node isn't that important
@@ -959,13 +782,6 @@
 			},
 		};
 
-=======
-		let node_encoded = self
-			.db
-			.get(&hash, key)
-			.ok_or_else(|| Box::new(TrieError::IncompleteDatabase(hash)))?;
-		let node = Node::from_encoded(hash, &node_encoded, &*self.db, &mut self.storage)?;
->>>>>>> 2e02b093
 		Ok(self.storage.alloc(Stored::Cached(node, hash)))
 	}
 
@@ -976,15 +792,6 @@
 		stored: Stored<L>,
 		key: &mut NibbleFullKey,
 		inspector: F,
-<<<<<<< HEAD
-	) -> Result<Option<(Stored<TrieHash<L>>, bool)>, TrieHash<L>, CError<L>>
-	where
-		F: FnOnce(
-			&mut Self,
-			Node<TrieHash<L>>,
-			&mut NibbleFullKey,
-		) -> Result<Action<TrieHash<L>>, TrieHash<L>, CError<L>>,
-=======
 	) -> Result<Option<(Stored<L>, bool)>, TrieHash<L>, CError<L>>
 	where
 		F: FnOnce(
@@ -992,7 +799,6 @@
 			Node<L>,
 			&mut NibbleFullKey,
 		) -> Result<Action<L>, TrieHash<L>, CError<L>>,
->>>>>>> 2e02b093
 	{
 		let current_key = *key;
 		Ok(match stored {
@@ -1022,31 +828,21 @@
 		mut partial: NibbleSlice<'key>,
 		full_key: &'key [u8],
 		handle: &NodeHandle<TrieHash<L>>,
-<<<<<<< HEAD
-	) -> Result<Option<DBValue>, TrieHash<L>, CError<L>> {
-=======
 	) -> Result<Option<DBValue>, TrieHash<L>, CError<L>>
 	where
 		'x: 'key,
 	{
->>>>>>> 2e02b093
 		let mut handle = handle;
 		let prefix = (full_key, None);
 		loop {
-<<<<<<< HEAD
 			let (mid, child) = match *handle {
 				NodeHandle::Hash(ref hash) => {
 					let mut recorder = self.recorder.as_ref().map(|r| r.borrow_mut());
 
-=======
-			let (mid, child) = match handle {
-				NodeHandle::Hash(hash) =>
->>>>>>> 2e02b093
 					return Lookup::<L, _> {
 						db: &self.db,
 						query: |v: &[u8]| v.to_vec(),
 						hash: *hash,
-<<<<<<< HEAD
 						cache: None,
 						recorder: recorder
 							.as_mut()
@@ -1058,24 +854,11 @@
 					Node::Empty => return Ok(None),
 					Node::Leaf(ref key, ref value) =>
 						if NibbleSlice::from_stored(key) == partial {
-							return Ok(Some(value.to_vec()))
+							return Ok(value.in_memory_fetched_value(prefix, self.db)?)
 						} else {
 							return Ok(None)
 						},
 					Node::Extension(ref slice, ref child) => {
-=======
-					}
-					.look_up(partial),
-				NodeHandle::InMemory(handle) => match &self.storage[handle] {
-					Node::Empty => return Ok(None),
-					Node::Leaf(key, value) =>
-						if NibbleSlice::from_stored(key) == partial {
-							return Ok(value.in_memory_fetched_value(prefix, self.db)?)
-						} else {
-							return Ok(None)
-						},
-					Node::Extension(slice, child) => {
->>>>>>> 2e02b093
 						let slice = NibbleSlice::from_stored(slice);
 						if partial.starts_with(&slice) {
 							(slice.len(), child)
@@ -1083,19 +866,13 @@
 							return Ok(None)
 						}
 					},
-<<<<<<< HEAD
 					Node::Branch(ref children, ref value) =>
-						if partial.is_empty() {
-							return Ok(value.as_ref().map(|v| v.to_vec()))
-=======
-					Node::Branch(children, value) =>
 						if partial.is_empty() {
 							return Ok(if let Some(v) = value.as_ref() {
 								v.in_memory_fetched_value(prefix, self.db)?
 							} else {
 								None
 							})
->>>>>>> 2e02b093
 						} else {
 							let idx = partial.at(0);
 							match children[idx as usize].as_ref() {
@@ -1103,13 +880,7 @@
 								None => return Ok(None),
 							}
 						},
-<<<<<<< HEAD
 					Node::NibbledBranch(ref slice, ref children, ref value) => {
-						let slice = NibbleSlice::from_stored(slice);
-						if partial.is_empty() {
-							return Ok(value.as_ref().map(|v| v.to_vec()))
-=======
-					Node::NibbledBranch(slice, children, value) => {
 						let slice = NibbleSlice::from_stored(slice);
 						if slice == partial {
 							return Ok(if let Some(v) = value.as_ref() {
@@ -1117,7 +888,6 @@
 							} else {
 								None
 							})
->>>>>>> 2e02b093
 						} else if partial.starts_with(&slice) {
 							let idx = partial.at(0);
 							match children[idx as usize].as_ref() {
@@ -1141,13 +911,8 @@
 		&mut self,
 		handle: NodeHandle<TrieHash<L>>,
 		key: &mut NibbleFullKey,
-<<<<<<< HEAD
 		value: Bytes,
-		old_val: &mut Option<Bytes>,
-=======
-		value: DBValue,
 		old_val: &mut Option<Value<L>>,
->>>>>>> 2e02b093
 	) -> Result<(StorageHandle, bool), TrieHash<L>, CError<L>> {
 		let h = match handle {
 			NodeHandle::InMemory(h) => h,
@@ -1188,15 +953,9 @@
 		&mut self,
 		node: Node<L>,
 		key: &mut NibbleFullKey,
-<<<<<<< HEAD
 		value: Bytes,
-		old_val: &mut Option<Bytes>,
-	) -> Result<InsertAction<TrieHash<L>>, TrieHash<L>, CError<L>> {
-=======
-		value: DBValue,
 		old_val: &mut Option<Value<L>>,
 	) -> Result<InsertAction<L>, TrieHash<L>, CError<L>> {
->>>>>>> 2e02b093
 		let partial = *key;
 
 		#[cfg(feature = "std")]
@@ -1206,12 +965,8 @@
 			Node::Empty => {
 				#[cfg(feature = "std")]
 				trace!(target: "trie", "empty: COMPOSE");
-<<<<<<< HEAD
-				InsertAction::Replace(Node::Leaf(partial.to_stored(), value.into()))
-=======
 				let value = Value::new(value, L::MAX_INLINE_VALUE);
 				InsertAction::Replace(Node::Leaf(partial.to_stored(), value))
->>>>>>> 2e02b093
 			},
 			Node::Branch(mut children, stored_value) => {
 				debug_assert!(L::USE_EXTENSION);
@@ -1219,17 +974,11 @@
 				trace!(target: "trie", "branch: ROUTE,AUGMENT");
 
 				if partial.is_empty() {
-<<<<<<< HEAD
-					let unchanged = stored_value.as_deref() == Some(&value);
-					let branch = Node::Branch(children, Some(value.into()));
-					*old_val = stored_value;
-=======
 					let value = Some(Value::new(value, L::MAX_INLINE_VALUE));
 					let unchanged = stored_value == value;
 					let branch = Node::Branch(children, value);
 
 					self.replace_old_value(old_val, stored_value, key.left());
->>>>>>> 2e02b093
 
 					if unchanged {
 						InsertAction::Restore(branch)
@@ -1250,10 +999,7 @@
 						}
 					} else {
 						// Original had nothing there. compose a leaf.
-<<<<<<< HEAD
-=======
 						let value = Value::new(value, L::MAX_INLINE_VALUE);
->>>>>>> 2e02b093
 						let leaf =
 							self.storage.alloc(Stored::New(Node::Leaf(key.to_stored(), value)));
 						children[idx] = Some(leaf.into());
@@ -1270,12 +1016,6 @@
 
 				let common = partial.common_prefix(&existing_key);
 				if common == existing_key.len() && common == partial.len() {
-<<<<<<< HEAD
-					let unchanged = stored_value.as_ref() == Some(&value);
-					let branch =
-						Node::NibbledBranch(existing_key.to_stored(), children, Some(value));
-					*old_val = stored_value;
-=======
 					let value = Some(Value::new(value, L::MAX_INLINE_VALUE));
 					let unchanged = stored_value == value;
 					let branch = Node::NibbledBranch(existing_key.to_stored(), children, value);
@@ -1283,7 +1023,6 @@
 					let mut key_val = key.clone();
 					key_val.advance(existing_key.len());
 					self.replace_old_value(old_val, stored_value, key_val.left());
->>>>>>> 2e02b093
 
 					if unchanged {
 						InsertAction::Restore(branch)
@@ -1351,15 +1090,10 @@
 						}
 					} else {
 						// Original had nothing there. compose a leaf.
-<<<<<<< HEAD
-						let leaf =
-							self.storage.alloc(Stored::New(Node::Leaf(key.to_stored(), value)));
-=======
 						let value = Value::new(value, L::MAX_INLINE_VALUE);
 						let leaf =
 							self.storage.alloc(Stored::New(Node::Leaf(key.to_stored(), value)));
 
->>>>>>> 2e02b093
 						children[idx] = Some(leaf.into());
 					}
 					InsertAction::Replace(Node::NibbledBranch(
@@ -1378,16 +1112,10 @@
 					// equivalent leaf.
 					let value = Value::new(value, L::MAX_INLINE_VALUE);
 					let unchanged = stored_value == value;
-<<<<<<< HEAD
-					*old_val = Some(stored_value);
-
-					if unchanged {
-=======
 					let mut key_val = key.clone();
 					key_val.advance(existing_key.len());
 					self.replace_old_value(old_val, Some(stored_value), key_val.left());
 					match unchanged {
->>>>>>> 2e02b093
 						// unchanged. restore
 						InsertAction::Restore(Node::Leaf(encoded.clone(), value))
 					} else {
@@ -1574,11 +1302,7 @@
 		&mut self,
 		handle: NodeHandle<TrieHash<L>>,
 		key: &mut NibbleFullKey,
-<<<<<<< HEAD
-		old_val: &mut Option<Bytes>,
-=======
 		old_val: &mut Option<Value<L>>,
->>>>>>> 2e02b093
 	) -> Result<Option<(StorageHandle, bool)>, TrieHash<L>, CError<L>> {
 		let stored = match handle {
 			NodeHandle::InMemory(h) => self.storage.destroy(h),
@@ -1600,13 +1324,8 @@
 		&mut self,
 		node: Node<L>,
 		key: &mut NibbleFullKey,
-<<<<<<< HEAD
-		old_val: &mut Option<Bytes>,
-	) -> Result<Action<TrieHash<L>>, TrieHash<L>, CError<L>> {
-=======
 		old_val: &mut Option<Value<L>>,
 	) -> Result<Action<L>, TrieHash<L>, CError<L>> {
->>>>>>> 2e02b093
 		let partial = *key;
 		Ok(match (node, partial.is_empty()) {
 			(Node::Empty, _) => Action::Delete,
@@ -1761,11 +1480,7 @@
 							// otherwise, this extension may need fixing.
 							match changed {
 								true => Action::Replace(
-<<<<<<< HEAD
-									self.fix(Node::Extension(encoded, new_child), prefix)?,
-=======
 									self.fix(Node::Extension(encoded, new_child.into()), prefix)?,
->>>>>>> 2e02b093
 								),
 								false =>
 									Action::Restore(Node::Extension(encoded, new_child.into())),
@@ -2009,12 +1724,8 @@
 							"fixing: extension combination. new_partial={:?}",
 							partial,
 						);
-<<<<<<< HEAD
-						self.fix(Node::Extension(partial, sub_child), key)
-=======
 
 						self.fix_inner(Node::Extension(partial, sub_child), key.into(), true)
->>>>>>> 2e02b093
 					},
 					Node::Leaf(sub_partial, value) => {
 						// combine with node below.
@@ -2079,18 +1790,6 @@
 				});
 
 				let mut k = NibbleVec::new();
-<<<<<<< HEAD
-				let encoded_root =
-					node.into_encoded::<_, L::Codec, L::Hash>(|child, o_slice, o_index| {
-						let mov = k.append_optional_slice_and_nibble(o_slice, o_index);
-						let cr = self.commit_child(child, &mut k);
-						k.drop_lasts(mov);
-						cr
-					});
-				#[cfg(feature = "std")]
-				trace!(target: "trie", "encoded root node: {:#x?}", encoded_root);
-				*self.root = self.db.insert(EMPTY_PREFIX, &encoded_root);
-=======
 
 				let encoded_root = node.into_encoded(|node, o_slice, o_index| {
 					let mov = k.append_optional_slice_and_nibble(o_slice, o_index);
@@ -2110,8 +1809,7 @@
 				#[cfg(feature = "std")]
 				trace!(target: "trie", "encoded root node: {:#x?}", &encoded_root[..]);
 
-				*self.root = self.db.insert(EMPTY_PREFIX, &encoded_root[..]);
->>>>>>> 2e02b093
+				*self.root = self.db.insert(EMPTY_PREFIX, &encoded_root);
 				self.hash_count += 1;
 
 				self.cache_node(*self.root, &encoded_root, full_key);
@@ -2124,7 +1822,6 @@
 				self.root_handle =
 					NodeHandle::InMemory(self.storage.alloc(Stored::Cached(node, hash)));
 			},
-<<<<<<< HEAD
 		}
 	}
 
@@ -2143,8 +1840,6 @@
 			});
 
 			cache.insert_node(hash, node);
-=======
->>>>>>> 2e02b093
 		}
 	}
 
@@ -2174,11 +1869,7 @@
 						});
 
 						let encoded = {
-<<<<<<< HEAD
-							let commit_child = |node_handle,
-=======
 							let commit_child = |node: NodeToEncode<TrieHash<L>>,
->>>>>>> 2e02b093
 							                    o_slice: Option<&NibbleSlice>,
 							                    o_index: Option<u8>| {
 								let mov = prefix.append_optional_slice_and_nibble(o_slice, o_index);
@@ -2198,16 +1889,11 @@
 							node.into_encoded(commit_child)
 						};
 						if encoded.len() >= L::Hash::LENGTH {
-<<<<<<< HEAD
 							let hash = self.db.insert(prefix.as_prefix(), &encoded);
 							self.hash_count += 1;
 
 							self.cache_node(hash, &encoded, full_key);
 
-=======
-							let hash = self.db.insert(prefix.as_prefix(), &encoded[..]);
-							self.hash_count += 1;
->>>>>>> 2e02b093
 							ChildReference::Hash(hash)
 						} else {
 							// it's a small value, so we cram it into a `TrieHash<L>`
@@ -2255,22 +1941,14 @@
 	where
 		'x: 'key,
 	{
-<<<<<<< HEAD
 		self.lookup(key, NibbleSlice::new(key), &self.root_handle)
-=======
-		self.lookup(NibbleSlice::new(key), key, &self.root_handle)
->>>>>>> 2e02b093
 	}
 
 	fn insert(
 		&mut self,
 		key: &[u8],
 		value: &[u8],
-<<<<<<< HEAD
-	) -> Result<Option<DBValue>, TrieHash<L>, CError<L>> {
-=======
 	) -> Result<Option<Value<L>>, TrieHash<L>, CError<L>> {
->>>>>>> 2e02b093
 		if !L::ALLOW_EMPTY && value.is_empty() {
 			return self.remove(key)
 		}
@@ -2283,11 +1961,7 @@
 		let value = Bytes::from(value);
 		let root_handle = self.root_handle();
 		let (new_handle, _changed) =
-<<<<<<< HEAD
-			self.insert_at(root_handle, &mut NibbleSlice::new(key), value.clone(), &mut old_val)?;
-=======
 			self.insert_at(root_handle, &mut NibbleSlice::new(key), value.to_vec(), &mut old_val)?;
->>>>>>> 2e02b093
 
 		#[cfg(feature = "std")]
 		trace!(target: "trie", "insert: altered trie={}", _changed);
@@ -2365,15 +2039,4 @@
 		test_comb((0, &a), (1, &b), (1, &[0x01, 0x23, 0x46, 0x78][..]));
 		test_comb((1, &a), (1, &b), (0, &[0x23, 0x46, 0x78][..]));
 	}
-<<<<<<< HEAD
-
-	#[test]
-	fn nice_debug_for_node() {
-		use super::Node;
-		let e: Node<u32> =
-			Node::Leaf((1, vec![1, 2, 3].into()), crate::Bytes::from(&[4, 5, 6][..]));
-		assert_eq!(format!("{:?}", e), "Leaf((1, 010203), 040506)");
-	}
-=======
->>>>>>> 2e02b093
 }