--- conflicted
+++ resolved
@@ -12,15 +12,9 @@
 // See the License for the specific language governing permissions and
 // limitations under the License.
 
-<<<<<<< HEAD
 use crate::triedbmut::TrieDBMutBuilder;
+use crate::{CError, DBValue, Result, TrieDBMut, TrieHash, TrieLayout, TrieMut, Value};
 use hash_db::{HashDB, Hasher, EMPTY_PREFIX};
-
-use super::{CError, DBValue, Result, TrieDBMut, TrieHash, TrieLayout, TrieMut};
-=======
-use super::{CError, DBValue, Result, TrieDBMut, TrieHash, TrieLayout, TrieMut, Value};
-use hash_db::{HashDB, Hasher, EMPTY_PREFIX};
->>>>>>> 2e02b093
 
 /// A mutable `Trie` implementation which hashes keys and uses a generic `HashDB` backing database.
 /// Additionaly it stores inserted hash-key mappings for later retrieval.
